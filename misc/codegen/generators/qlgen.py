"""
QL code generation

`generate(opts, renderer)` will generate in the library directory:
 * generated/Raw.qll with thin class wrappers around DB types
 * generated/Synth.qll with the base algebraic datatypes for AST entities
 * generated/<group>/<Class>.qll with generated properties for each class
 * if not already modified, a elements/<group>/<Class>.qll stub to customize the above classes
 * elements.qll importing all the above stubs
 * if not already modified, a elements/<group>/<Class>Constructor.qll stub to customize the algebraic datatype
   characteristic predicate
 * generated/SynthConstructors.qll importing all the above constructor stubs
 * generated/PureSynthConstructors.qll importing constructor stubs for pure synthesized types (that is, not
   corresponding to raw types)
Moreover in the test directory for each <Class> in <group> it will generate beneath the
extractor-tests/generated/<group>/<Class> directory either
 * a `MISSING_SOURCE.txt` explanation file if no source is present, or
 * one `<Class>.ql` test query for all single properties and on `<Class>_<property>.ql` test query for each optional or
   repeated property
"""
# TODO this should probably be split in different generators now: ql, qltest, maybe qlsynth

import logging
import pathlib
import re
import subprocess
import typing
import itertools

import inflection

from misc.codegen.lib import schema, ql
from misc.codegen.loaders import schemaloader

log = logging.getLogger(__name__)


class Error(Exception):
    def __str__(self):
        return self.args[0]


class FormatError(Error):
    pass


class RootElementHasChildren(Error):
    pass


class NoClasses(Error):
    pass


abbreviations = {
    "expr": "expression",
    "arg": "argument",
    "stmt": "statement",
    "decl": "declaration",
    "repr": "representation",
    "param": "parameter",
    "int": "integer",
    "var": "variable",
    "ref": "reference",
}

abbreviations.update({f"{k}s": f"{v}s" for k, v in abbreviations.items()})

_abbreviations_re = re.compile("|".join(fr"\b{abbr}\b" for abbr in abbreviations))


def _humanize(s: str) -> str:
    ret = inflection.humanize(s)
    ret = ret[0].lower() + ret[1:]
    ret = _abbreviations_re.sub(lambda m: abbreviations[m[0]], ret)
    return ret


_format_re = re.compile(r"\{(\w+)\}")


def _get_doc(cls: schema.Class, prop: schema.Property, plural=None):
    if prop.doc:
        if plural is None:
            # for consistency, ignore format in non repeated properties
            return _format_re.sub(lambda m: m[1], prop.doc)
        format = prop.doc
        nouns = [m[1] for m in _format_re.finditer(prop.doc)]
        if not nouns:
            noun, _, rest = prop.doc.partition(" ")
            format = f"{{{noun}}} {rest}"
            nouns = [noun]
        transform = inflection.pluralize if plural else inflection.singularize
        return format.format(**{noun: transform(noun) for noun in nouns})

    prop_name = _humanize(prop.name)
    class_name = cls.default_doc_name or _humanize(inflection.underscore(cls.name))
    if prop.is_predicate:
        return f"this {class_name} {prop_name}"
    if plural is not None:
        prop_name = inflection.pluralize(prop_name) if plural else inflection.singularize(prop_name)
    return f"{prop_name} of this {class_name}"


def get_ql_property(cls: schema.Class, prop: schema.Property, lookup: typing.Dict[str, schema.Class], prev_child: str = "") -> ql.Property:
    args = dict(
        type=prop.type if not prop.is_predicate else "predicate",
        qltest_skip="qltest_skip" in prop.pragmas,
        prev_child=prev_child if prop.is_child else None,
        is_optional=prop.is_optional,
        is_predicate=prop.is_predicate,
        is_unordered=prop.is_unordered,
        description=prop.description,
<<<<<<< HEAD
        synth=bool(cls.ipa) or prop.synth,
=======
        type_is_hideable=lookup[prop.type].hideable if prop.type in lookup else False,
>>>>>>> 49c6ea27
    )
    if prop.is_single:
        args.update(
            singular=inflection.camelize(prop.name),
            tablename=inflection.tableize(cls.name),
            tableparams=["this"] + ["result" if p is prop else "_" for p in cls.properties if p.is_single],
            doc=_get_doc(cls, prop),
        )
    elif prop.is_repeated:
        args.update(
            singular=inflection.singularize(inflection.camelize(prop.name)),
            plural=inflection.pluralize(inflection.camelize(prop.name)),
            tablename=inflection.tableize(f"{cls.name}_{prop.name}"),
            tableparams=["this", "index", "result"] if not prop.is_unordered else ["this", "result"],
            doc=_get_doc(cls, prop, plural=False),
            doc_plural=_get_doc(cls, prop, plural=True),
        )
    elif prop.is_optional:
        args.update(
            singular=inflection.camelize(prop.name),
            tablename=inflection.tableize(f"{cls.name}_{prop.name}"),
            tableparams=["this", "result"],
            doc=_get_doc(cls, prop),
        )
    elif prop.is_predicate:
        args.update(
            singular=inflection.camelize(prop.name, uppercase_first_letter=False),
            tablename=inflection.underscore(f"{cls.name}_{prop.name}"),
            tableparams=["this"],
            doc=_get_doc(cls, prop),
        )
    else:
        raise ValueError(f"unknown property kind for {prop.name} from {cls.name}")
    return ql.Property(**args)


def get_ql_class(cls: schema.Class, lookup: typing.Dict[str, schema.Class]) -> ql.Class:
    pragmas = {k: True for k in cls.pragmas if k.startswith("ql")}
    prev_child = ""
    properties = []
    for p in cls.properties:
        prop = get_ql_property(cls, p, lookup, prev_child)
        if prop.is_child:
            prev_child = prop.singular
        properties.append(prop)
    return ql.Class(
        name=cls.name,
        bases=cls.bases,
        final=not cls.derived,
        properties=properties,
        dir=pathlib.Path(cls.group or ""),
        doc=cls.doc,
        hideable=cls.hideable,
        **pragmas,
    )


def _to_db_type(x: str) -> str:
    if x[0].isupper():
        return "Raw::" + x
    return x


_final_db_class_lookup = {}


def get_ql_ipa_class_db(name: str) -> ql.Synth.FinalClassDb:
    return _final_db_class_lookup.setdefault(name, ql.Synth.FinalClassDb(name=name,
                                                                         params=[
                                                                             ql.Synth.Param("id", _to_db_type(name))]))


def get_ql_ipa_class(cls: schema.Class):
    if cls.derived:
        return ql.Synth.NonFinalClass(name=cls.name, derived=sorted(cls.derived),
                                      root=not cls.bases)
    if cls.ipa and cls.ipa.from_class is not None:
        source = cls.ipa.from_class
        get_ql_ipa_class_db(source).subtract_type(cls.name)
        return ql.Synth.FinalClassDerivedIpa(name=cls.name,
                                             params=[ql.Synth.Param("id", _to_db_type(source))])
    if cls.ipa and cls.ipa.on_arguments is not None:
        return ql.Synth.FinalClassFreshIpa(name=cls.name,
                                           params=[ql.Synth.Param(k, _to_db_type(v))
                                                   for k, v in cls.ipa.on_arguments.items()])
    return get_ql_ipa_class_db(cls.name)


def get_import(file: pathlib.Path, root_dir: pathlib.Path):
    stem = file.relative_to(root_dir / "ql/lib").with_suffix("")
    return str(stem).replace("/", ".")


def get_types_used_by(cls: ql.Class) -> typing.Iterable[str]:
    for b in cls.bases:
        yield b.base
    for p in cls.properties:
        yield p.type


def get_classes_used_by(cls: ql.Class) -> typing.List[str]:
    return sorted(set(t for t in get_types_used_by(cls) if t[0].isupper() and t != cls.name))


def format(codeql, files):
    ql_files = [str(f) for f in files if f.suffix in (".qll", ".ql")]
    if not ql_files:
        return
    format_cmd = [codeql, "query", "format", "--in-place", "--"] + ql_files
    res = subprocess.run(format_cmd, stderr=subprocess.PIPE, text=True)
    if res.returncode:
        for line in res.stderr.splitlines():
            log.error(line.strip())
        raise FormatError("QL format failed")
    for line in res.stderr.splitlines():
        log.debug(line.strip())


def _get_path(cls: schema.Class) -> pathlib.Path:
    return pathlib.Path(cls.group or "", cls.name).with_suffix(".qll")


def _get_all_properties(cls: schema.Class, lookup: typing.Dict[str, schema.Class],
                        already_seen: typing.Optional[typing.Set[int]] = None) -> \
        typing.Iterable[typing.Tuple[schema.Class, schema.Property]]:
    # deduplicate using ids
    if already_seen is None:
        already_seen = set()
    for b in sorted(cls.bases):
        base = lookup[b]
        for item in _get_all_properties(base, lookup, already_seen):
            yield item
    for p in cls.properties:
        if id(p) not in already_seen:
            already_seen.add(id(p))
            yield cls, p


def _get_all_properties_to_be_tested(cls: schema.Class, lookup: typing.Dict[str, schema.Class]) -> \
        typing.Iterable[ql.PropertyForTest]:
    for c, p in _get_all_properties(cls, lookup):
        if not ("qltest_skip" in c.pragmas or "qltest_skip" in p.pragmas):
            # TODO here operations are duplicated, but should be better if we split ql and qltest generation
            p = get_ql_property(c, p, lookup)
            yield ql.PropertyForTest(p.getter, is_total=p.is_single or p.is_predicate,
                                     type=p.type if not p.is_predicate else None, is_indexed=p.is_indexed)
            if p.is_repeated and not p.is_optional:
                yield ql.PropertyForTest(f"getNumberOf{p.plural}", type="int")
            elif p.is_optional and not p.is_repeated:
                yield ql.PropertyForTest(f"has{p.singular}")


def _partition_iter(x, pred):
    x1, x2 = itertools.tee(x)
    return filter(pred, x1), itertools.filterfalse(pred, x2)


def _partition(l, pred):
    """ partitions a list according to boolean predicate """
    return map(list, _partition_iter(l, pred))


def _is_in_qltest_collapsed_hierarchy(cls: schema.Class, lookup: typing.Dict[str, schema.Class]):
    return "qltest_collapse_hierarchy" in cls.pragmas or _is_under_qltest_collapsed_hierarchy(cls, lookup)


def _is_under_qltest_collapsed_hierarchy(cls: schema.Class, lookup: typing.Dict[str, schema.Class]):
    return "qltest_uncollapse_hierarchy" not in cls.pragmas and any(
        _is_in_qltest_collapsed_hierarchy(lookup[b], lookup) for b in cls.bases)


def _should_skip_qltest(cls: schema.Class, lookup: typing.Dict[str, schema.Class]):
    return "qltest_skip" in cls.pragmas or not (
        cls.final or "qltest_collapse_hierarchy" in cls.pragmas) or _is_under_qltest_collapsed_hierarchy(
        cls, lookup)


def _get_stub(cls: schema.Class, base_import: str, generated_import_prefix: str) -> ql.Stub:
    if isinstance(cls.ipa, schema.IpaInfo):
        if cls.ipa.from_class is not None:
            accessors = [
                ql.IpaUnderlyingAccessor(
                    argument="Entity",
                    type=_to_db_type(cls.ipa.from_class),
                    constructorparams=["result"]
                )
            ]
        elif cls.ipa.on_arguments is not None:
            accessors = [
                ql.IpaUnderlyingAccessor(
                    argument=inflection.camelize(arg),
                    type=_to_db_type(type),
                    constructorparams=["result" if a == arg else "_" for a in cls.ipa.on_arguments]
                ) for arg, type in cls.ipa.on_arguments.items()
            ]
    else:
        accessors = []
    return ql.Stub(name=cls.name, base_import=base_import, import_prefix=generated_import_prefix, ipa_accessors=accessors)


def generate(opts, renderer):
    input = opts.schema
    out = opts.ql_output
    stub_out = opts.ql_stub_output
    test_out = opts.ql_test_output
    missing_test_source_filename = "MISSING_SOURCE.txt"
    include_file = stub_out.with_suffix(".qll")

    generated = {q for q in out.rglob("*.qll")}
    generated.add(include_file)
    if test_out:
        generated.update(q for q in test_out.rglob("*.ql"))
        generated.update(q for q in test_out.rglob(missing_test_source_filename))

    stubs = {q for q in stub_out.rglob("*.qll")}

    data = schemaloader.load_file(input)

    classes = {name: get_ql_class(cls, data.classes) for name, cls in data.classes.items()}
    if not classes:
        raise NoClasses
    root = next(iter(classes.values()))
    if root.has_children:
        raise RootElementHasChildren(root)

    imports = {}
    generated_import_prefix = get_import(out, opts.root_dir)

    with renderer.manage(generated=generated, stubs=stubs, registry=opts.generated_registry,
                         force=opts.force) as renderer:

        db_classes = [cls for name, cls in classes.items() if not data.classes[name].ipa]
        renderer.render(ql.DbClasses(db_classes), out / "Raw.qll")

        classes_by_dir_and_name = sorted(classes.values(), key=lambda cls: (cls.dir, cls.name))
        for c in classes_by_dir_and_name:
            imports[c.name] = get_import(stub_out / c.path, opts.root_dir)

        for c in classes.values():
            qll = out / c.path.with_suffix(".qll")
            c.imports = [imports[t] for t in get_classes_used_by(c)]
            c.import_prefix = generated_import_prefix
            renderer.render(c, qll)

        for c in data.classes.values():
            path = _get_path(c)
            stub_file = stub_out / path
            if not renderer.is_customized_stub(stub_file):
                base_import = get_import(out / path, opts.root_dir)
                renderer.render(_get_stub(c, base_import, generated_import_prefix), stub_file)

        # for example path/to/elements -> path/to/elements.qll
        renderer.render(ql.ImportList([i for name, i in imports.items() if not classes[name].ql_internal]),
                        include_file)

        elements_module = get_import(include_file, opts.root_dir)

        renderer.render(
            ql.GetParentImplementation(
                classes=list(classes.values()),
                imports=[elements_module] + [i for name, i in imports.items() if classes[name].ql_internal],
            ),
            out / 'ParentChild.qll')

        if test_out:
            for c in data.classes.values():
                if _should_skip_qltest(c, data.classes):
                    continue
                test_dir = test_out / c.group / c.name
                test_dir.mkdir(parents=True, exist_ok=True)
                if all(f.suffix in (".txt", ".ql", ".actual", ".expected") for f in test_dir.glob("*.*")):
                    log.warning(f"no test source in {test_dir.relative_to(test_out)}")
                    renderer.render(ql.MissingTestInstructions(),
                                    test_dir / missing_test_source_filename)
                    continue
                total_props, partial_props = _partition(_get_all_properties_to_be_tested(c, data.classes),
                                                        lambda p: p.is_total)
                renderer.render(ql.ClassTester(class_name=c.name,
                                               properties=total_props,
                                               elements_module=elements_module,
                                               # in case of collapsed hierarchies we want to see the actual QL class in results
                                               show_ql_class="qltest_collapse_hierarchy" in c.pragmas),
                                test_dir / f"{c.name}.ql")
                for p in partial_props:
                    renderer.render(ql.PropertyTester(class_name=c.name,
                                                      elements_module=elements_module,
                                                      property=p), test_dir / f"{c.name}_{p.getter}.ql")

        final_ipa_types = []
        non_final_ipa_types = []
        constructor_imports = []
        ipa_constructor_imports = []
        stubs = {}
        for cls in sorted(data.classes.values(), key=lambda cls: (cls.group, cls.name)):
            ipa_type = get_ql_ipa_class(cls)
            if ipa_type.is_final:
                final_ipa_types.append(ipa_type)
                if ipa_type.has_params:
                    stub_file = stub_out / cls.group / f"{cls.name}Constructor.qll"
                    if not renderer.is_customized_stub(stub_file):
                        # stub rendering must be postponed as we might not have yet all subtracted ipa types in `ipa_type`
                        stubs[stub_file] = ql.Synth.ConstructorStub(ipa_type, import_prefix=generated_import_prefix)
                    constructor_import = get_import(stub_file, opts.root_dir)
                    constructor_imports.append(constructor_import)
                    if ipa_type.is_ipa:
                        ipa_constructor_imports.append(constructor_import)
            else:
                non_final_ipa_types.append(ipa_type)

        for stub_file, data in stubs.items():
            renderer.render(data, stub_file)
        renderer.render(ql.Synth.Types(root.name, generated_import_prefix,
                        final_ipa_types, non_final_ipa_types), out / "Synth.qll")
        renderer.render(ql.ImportList(constructor_imports), out / "SynthConstructors.qll")
        renderer.render(ql.ImportList(ipa_constructor_imports), out / "PureSynthConstructors.qll")
        if opts.ql_format:
            format(opts.codeql_binary, renderer.written)<|MERGE_RESOLUTION|>--- conflicted
+++ resolved
@@ -111,11 +111,8 @@
         is_predicate=prop.is_predicate,
         is_unordered=prop.is_unordered,
         description=prop.description,
-<<<<<<< HEAD
         synth=bool(cls.ipa) or prop.synth,
-=======
         type_is_hideable=lookup[prop.type].hideable if prop.type in lookup else False,
->>>>>>> 49c6ea27
     )
     if prop.is_single:
         args.update(
