/**
 * This version resides in the experimental area and provides a space for
 * external contributors to place new concepts, keeping to our preferred
 * structure while remaining in the experimental area.
 *
 * Provides abstract classes representing generic concepts such as file system
 * access or system command execution, for which individual framework libraries
 * provide concrete subclasses.
 */

private import python
private import semmle.python.dataflow.new.DataFlow
private import semmle.python.dataflow.new.RemoteFlowSources
private import semmle.python.dataflow.new.TaintTracking
private import experimental.semmle.python.Frameworks

<<<<<<< HEAD
/** Provides classes for modeling log related APIs. */
module LogOutput {
  /**
   * A data flow node for log output.
   *
   * Extend this class to model new APIs. If you want to refine existing API models,
   * extend `LogOutput` instead.
   */
  abstract class Range extends DataFlow::Node {
    /**
     * Get the parameter value of the log output function.
     */
    abstract DataFlow::Node getAnInput();
  }
}

/**
 * A data flow node for log output.
 *
 * Extend this class to refine existing API models. If you want to model new APIs,
 * extend `LogOutput::Range` instead.
 */
class LogOutput extends DataFlow::Node {
  LogOutput::Range range;

  LogOutput() { this = range }

  DataFlow::Node getAnInput() { result = range.getAnInput() }
}

module XML {
  /**
   * A data-flow node that collects functions parsing XML.
   *
   * Extend this class to model new APIs. If you want to refine existing API models,
   * extend `XMLParsing` instead.
   */
  class XMLParsing extends DataFlow::Node instanceof XMLParsing::Range {
    /**
     * Gets the argument containing the content to parse.
     */
    DataFlow::Node getAnInput() { result = super.getAnInput() }

    /**
     * Holds if the parsing method or the parser holding it is vulnerable to `kind`.
     */
    predicate vulnerable(string kind) { super.vulnerable(kind) }
  }

  /** Provides classes for modeling XML parsing APIs. */
  module XMLParsing {
    /**
     * A data-flow node that collects functions parsing XML.
     *
     * Extend this class to model new APIs. If you want to refine existing API models,
     * extend `XMLParsing` instead.
     */
    abstract class Range extends DataFlow::Node {
      /**
       * Gets the argument containing the content to parse.
       */
      abstract DataFlow::Node getAnInput();

      /**
       * Holds if the parsing method or the parser holding it is vulnerable to `kind`.
       */
      abstract predicate vulnerable(string kind);
    }
  }

  /**
   * A data-flow node that collects XML parsers.
   *
   * Extend this class to model new APIs. If you want to refine existing API models,
   * extend `XMLParser` instead.
   */
  class XMLParser extends DataFlow::Node instanceof XMLParser::Range {
    /**
     * Gets the argument containing the content to parse.
     */
    DataFlow::Node getAnInput() { result = super.getAnInput() }

    /**
     * Holds if the parser is vulnerable to `kind`.
     */
    predicate vulnerable(string kind) { super.vulnerable(kind) }
  }

  /** Provides classes for modeling XML parsers. */
  module XMLParser {
    /**
     * A data-flow node that collects XML parsers.
     *
     * Extend this class to model new APIs. If you want to refine existing API models,
     * extend `XMLParser` instead.
     */
    abstract class Range extends DataFlow::Node {
      /**
       * Gets the argument containing the content to parse.
       */
      abstract DataFlow::Node getAnInput();

      /**
       * Holds if the parser is vulnerable to `kind`.
       */
      abstract predicate vulnerable(string kind);
    }
  }
}

=======
>>>>>>> 94cb5c2b
/** Provides classes for modeling LDAP query execution-related APIs. */
module LDAPQuery {
  /**
   * A data-flow node that collects methods executing a LDAP query.
   *
   * Extend this class to model new APIs. If you want to refine existing API models,
   * extend `LDAPQuery` instead.
   */
  abstract class Range extends DataFlow::Node {
    /**
     * Gets the argument containing the executed expression.
     */
    abstract DataFlow::Node getQuery();
  }
}

/**
 * A data-flow node that collect methods executing a LDAP query.
 *
 * Extend this class to refine existing API models. If you want to model new APIs,
 * extend `LDAPQuery::Range` instead.
 */
class LDAPQuery extends DataFlow::Node {
  LDAPQuery::Range range;

  LDAPQuery() { this = range }

  /**
   * Gets the argument containing the executed expression.
   */
  DataFlow::Node getQuery() { result = range.getQuery() }
}

/** Provides classes for modeling LDAP components escape-related APIs. */
module LDAPEscape {
  /**
   * A data-flow node that collects functions escaping LDAP components.
   *
   * Extend this class to model new APIs. If you want to refine existing API models,
   * extend `LDAPEscape` instead.
   */
  abstract class Range extends DataFlow::Node {
    /**
     * Gets the argument containing the escaped expression.
     */
    abstract DataFlow::Node getAnInput();
  }
}

/**
 * A data-flow node that collects functions escaping LDAP components.
 *
 * Extend this class to refine existing API models. If you want to model new APIs,
 * extend `LDAPEscape::Range` instead.
 */
class LDAPEscape extends DataFlow::Node {
  LDAPEscape::Range range;

  LDAPEscape() { this = range }

  /**
   * Gets the argument containing the escaped expression.
   */
  DataFlow::Node getAnInput() { result = range.getAnInput() }
}

/** Provides classes for modeling LDAP bind-related APIs. */
module LDAPBind {
  /**
   * A data-flow node that collects methods binding a LDAP connection.
   *
   * Extend this class to model new APIs. If you want to refine existing API models,
   * extend `LDAPBind` instead.
   */
  abstract class Range extends DataFlow::Node {
    /**
     * Gets the argument containing the binding host.
     */
    abstract DataFlow::Node getHost();

    /**
     * Gets the argument containing the binding expression.
     */
    abstract DataFlow::Node getPassword();

    /**
     * Holds if the binding process use SSL.
     */
    abstract predicate useSSL();
  }
}

/**
 * A data-flow node that collects methods binding a LDAP connection.
 *
 * Extend this class to refine existing API models. If you want to model new APIs,
 * extend `LDAPBind::Range` instead.
 */
class LDAPBind extends DataFlow::Node {
  LDAPBind::Range range;

  LDAPBind() { this = range }

  /**
   * Gets the argument containing the binding host.
   */
  DataFlow::Node getHost() { result = range.getHost() }

  /**
   * Gets the argument containing the binding expression.
   */
  DataFlow::Node getPassword() { result = range.getPassword() }

  /**
   * Holds if the binding process use SSL.
   */
  predicate useSSL() { range.useSSL() }
}

/** Provides classes for modeling SQL sanitization libraries. */
module SQLEscape {
  /**
   * A data-flow node that collects functions that escape SQL statements.
   *
   * Extend this class to model new APIs. If you want to refine existing API models,
   * extend `SQLEscape` instead.
   */
  abstract class Range extends DataFlow::Node {
    /**
     * Gets the argument containing the raw SQL statement.
     */
    abstract DataFlow::Node getAnInput();
  }
}

/**
 * A data-flow node that collects functions escaping SQL statements.
 *
 * Extend this class to refine existing API models. If you want to model new APIs,
 * extend `SQLEscape::Range` instead.
 */
class SQLEscape extends DataFlow::Node {
  SQLEscape::Range range;

  SQLEscape() { this = range }

  /**
   * Gets the argument containing the raw SQL statement.
   */
  DataFlow::Node getAnInput() { result = range.getAnInput() }
}

/** Provides a class for modeling NoSQL execution APIs. */
module NoSQLQuery {
  /**
   * A data-flow node that executes NoSQL queries.
   *
   * Extend this class to model new APIs. If you want to refine existing API models,
   * extend `NoSQLQuery` instead.
   */
  abstract class Range extends DataFlow::Node {
    /** Gets the argument that specifies the NoSQL query to be executed. */
    abstract DataFlow::Node getQuery();
  }
}

/**
 * A data-flow node that executes NoSQL queries.
 *
 * Extend this class to refine existing API models. If you want to model new APIs,
 * extend `NoSQLQuery::Range` instead.
 */
class NoSQLQuery extends DataFlow::Node {
  NoSQLQuery::Range range;

  NoSQLQuery() { this = range }

  /** Gets the argument that specifies the NoSQL query to be executed. */
  DataFlow::Node getQuery() { result = range.getQuery() }
}

/** Provides classes for modeling NoSQL sanitization-related APIs. */
module NoSQLSanitizer {
  /**
   * A data-flow node that collects functions sanitizing NoSQL queries.
   *
   * Extend this class to model new APIs. If you want to refine existing API models,
   * extend `NoSQLSanitizer` instead.
   */
  abstract class Range extends DataFlow::Node {
    /** Gets the argument that specifies the NoSQL query to be sanitized. */
    abstract DataFlow::Node getAnInput();
  }
}

/**
 * A data-flow node that collects functions sanitizing NoSQL queries.
 *
 * Extend this class to model new APIs. If you want to refine existing API models,
 * extend `NoSQLSanitizer::Range` instead.
 */
class NoSQLSanitizer extends DataFlow::Node {
  NoSQLSanitizer::Range range;

  NoSQLSanitizer() { this = range }

  /** Gets the argument that specifies the NoSQL query to be sanitized. */
  DataFlow::Node getAnInput() { result = range.getAnInput() }
}

/** Provides classes for modeling HTTP Header APIs. */
module HeaderDeclaration {
  /**
   * A data-flow node that collects functions setting HTTP Headers.
   *
   * Extend this class to model new APIs. If you want to refine existing API models,
   * extend `HeaderDeclaration` instead.
   */
  abstract class Range extends DataFlow::Node {
    /**
     * Gets the argument containing the header name.
     */
    abstract DataFlow::Node getNameArg();

    /**
     * Gets the argument containing the header value.
     */
    abstract DataFlow::Node getValueArg();
  }
}

/**
 * A data-flow node that collects functions setting HTTP Headers.
 *
 * Extend this class to refine existing API models. If you want to model new APIs,
 * extend `HeaderDeclaration::Range` instead.
 */
class HeaderDeclaration extends DataFlow::Node {
  HeaderDeclaration::Range range;

  HeaderDeclaration() { this = range }

  /**
   * Gets the argument containing the header name.
   */
  DataFlow::Node getNameArg() { result = range.getNameArg() }

  /**
   * Gets the argument containing the header value.
   */
  DataFlow::Node getValueArg() { result = range.getValueArg() }
}

/** Provides classes for modeling JWT encoding-related APIs. */
module JWTEncoding {
  /**
   * A data-flow node that collects methods encoding a JWT token.
   *
   * Extend this class to model new APIs. If you want to refine existing API models,
   * extend `JWTEncoding` instead.
   */
  abstract class Range extends DataFlow::Node {
    /**
     * Gets the argument containing the encoding payload.
     */
    abstract DataFlow::Node getPayload();

    /**
     * Gets the argument containing the encoding key.
     */
    abstract DataFlow::Node getKey();

    /**
     * Gets the argument for the algorithm used in the encoding.
     */
    abstract DataFlow::Node getAlgorithm();

    /**
     * Gets a string representation of the algorithm used in the encoding.
     */
    abstract string getAlgorithmString();
  }
}

/**
 * A data-flow node that collects methods encoding a JWT token.
 *
 * Extend this class to refine existing API models. If you want to model new APIs,
 * extend `JWTEncoding::Range` instead.
 */
class JWTEncoding extends DataFlow::Node instanceof JWTEncoding::Range {
  /**
   * Gets the argument containing the payload.
   */
  DataFlow::Node getPayload() { result = super.getPayload() }

  /**
   * Gets the argument containing the encoding key.
   */
  DataFlow::Node getKey() { result = super.getKey() }

  /**
   * Gets the argument for the algorithm used in the encoding.
   */
  DataFlow::Node getAlgorithm() { result = super.getAlgorithm() }

  /**
   * Gets a string representation of the algorithm used in the encoding.
   */
  string getAlgorithmString() { result = super.getAlgorithmString() }
}

/** Provides classes for modeling JWT decoding-related APIs. */
module JWTDecoding {
  /**
   * A data-flow node that collects methods decoding a JWT token.
   *
   * Extend this class to model new APIs. If you want to refine existing API models,
   * extend `JWTDecoding` instead.
   */
  abstract class Range extends DataFlow::Node {
    /**
     * Gets the argument containing the encoding payload.
     */
    abstract DataFlow::Node getPayload();

    /**
     * Gets the argument containing the encoding key.
     */
    abstract DataFlow::Node getKey();

    /**
     * Gets the argument for the algorithm used in the encoding.
     */
    abstract DataFlow::Node getAlgorithm();

    /**
     * Gets a string representation of the algorithm used in the encoding.
     */
    abstract string getAlgorithmString();

    /**
     * Gets the options Node used in the encoding.
     */
    abstract DataFlow::Node getOptions();

    /**
     * Checks if the signature gets verified while decoding.
     */
    abstract predicate verifiesSignature();
  }
}

/**
 * A data-flow node that collects methods encoding a JWT token.
 *
 * Extend this class to refine existing API models. If you want to model new APIs,
 * extend `JWTDecoding::Range` instead.
 */
class JWTDecoding extends DataFlow::Node instanceof JWTDecoding::Range {
  /**
   * Gets the argument containing the payload.
   */
  DataFlow::Node getPayload() { result = super.getPayload() }

  /**
   * Gets the argument containing the encoding key.
   */
  DataFlow::Node getKey() { result = super.getKey() }

  /**
   * Gets the argument for the algorithm used in the encoding.
   */
  DataFlow::Node getAlgorithm() { result = super.getAlgorithm() }

  /**
   * Gets a string representation of the algorithm used in the encoding.
   */
  string getAlgorithmString() { result = super.getAlgorithmString() }

  /**
   * Gets the options Node used in the encoding.
   */
  DataFlow::Node getOptions() { result = super.getOptions() }

  /**
   * Checks if the signature gets verified while decoding.
   */
  predicate verifiesSignature() { super.verifiesSignature() }
}<|MERGE_RESOLUTION|>--- conflicted
+++ resolved
@@ -14,37 +14,6 @@
 private import semmle.python.dataflow.new.TaintTracking
 private import experimental.semmle.python.Frameworks
 
-<<<<<<< HEAD
-/** Provides classes for modeling log related APIs. */
-module LogOutput {
-  /**
-   * A data flow node for log output.
-   *
-   * Extend this class to model new APIs. If you want to refine existing API models,
-   * extend `LogOutput` instead.
-   */
-  abstract class Range extends DataFlow::Node {
-    /**
-     * Get the parameter value of the log output function.
-     */
-    abstract DataFlow::Node getAnInput();
-  }
-}
-
-/**
- * A data flow node for log output.
- *
- * Extend this class to refine existing API models. If you want to model new APIs,
- * extend `LogOutput::Range` instead.
- */
-class LogOutput extends DataFlow::Node {
-  LogOutput::Range range;
-
-  LogOutput() { this = range }
-
-  DataFlow::Node getAnInput() { result = range.getAnInput() }
-}
-
 module XML {
   /**
    * A data-flow node that collects functions parsing XML.
@@ -125,8 +94,6 @@
   }
 }
 
-=======
->>>>>>> 94cb5c2b
 /** Provides classes for modeling LDAP query execution-related APIs. */
 module LDAPQuery {
   /**
