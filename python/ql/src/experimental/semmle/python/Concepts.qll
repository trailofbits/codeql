/**
 * This version resides in the experimental area and provides a space for
 * external contributors to place new concepts, keeping to our preferred
 * structure while remaining in the experimental area.
 *
 * Provides abstract classes representing generic concepts such as file system
 * access or system command execution, for which individual framework libraries
 * provide concrete subclasses.
 */

private import python
private import semmle.python.dataflow.new.DataFlow
private import semmle.python.dataflow.new.RemoteFlowSources
private import semmle.python.dataflow.new.TaintTracking
private import experimental.semmle.python.Frameworks

<<<<<<< HEAD

/** Provides classes for modeling copying file related APIs. */
module CopyFile {
  /**
   * A data flow node for copying file.
   *
   * Extend this class to model new APIs. If you want to refine existing API models,
   * extend `CopyFile` instead.
   */
  abstract class Range extends DataFlow::Node {
    /**
     * Gets the argument containing the path.
     */
    abstract DataFlow::Node getAPathArgument();    
  }
}

/**
 * A data flow node for copying file.
 *
 * Extend this class to refine existing API models. If you want to model new APIs,
 * extend `CopyFile::Range` instead.
 */
class CopyFile extends DataFlow::Node {
  CopyFile::Range range;

  CopyFile() { this = range }

  DataFlow::Node getAPathArgument() { result = range.getAPathArgument() }
}


/** Provides classes for modeling log related APIs. */
module LogOutput {
  /**
   * A data flow node for log output.
   *
   * Extend this class to model new APIs. If you want to refine existing API models,
   * extend `LogOutput` instead.
   */
  abstract class Range extends DataFlow::Node {
    /**
     * Get the parameter value of the log output function.
     */
    abstract DataFlow::Node getAnInput();
  }
}

/**
 * A data flow node for log output.
 *
 * Extend this class to refine existing API models. If you want to model new APIs,
 * extend `LogOutput::Range` instead.
 */
class LogOutput extends DataFlow::Node {
  LogOutput::Range range;

  LogOutput() { this = range }

  DataFlow::Node getAnInput() { result = range.getAnInput() }
}

=======
>>>>>>> 5de2e24e
/** Provides classes for modeling LDAP query execution-related APIs. */
module LDAPQuery {
  /**
   * A data-flow node that collects methods executing a LDAP query.
   *
   * Extend this class to model new APIs. If you want to refine existing API models,
   * extend `LDAPQuery` instead.
   */
  abstract class Range extends DataFlow::Node {
    /**
     * Gets the argument containing the executed expression.
     */
    abstract DataFlow::Node getQuery();
  }
}

/**
 * A data-flow node that collect methods executing a LDAP query.
 *
 * Extend this class to refine existing API models. If you want to model new APIs,
 * extend `LDAPQuery::Range` instead.
 */
class LDAPQuery extends DataFlow::Node {
  LDAPQuery::Range range;

  LDAPQuery() { this = range }

  /**
   * Gets the argument containing the executed expression.
   */
  DataFlow::Node getQuery() { result = range.getQuery() }
}

/** Provides classes for modeling LDAP components escape-related APIs. */
module LDAPEscape {
  /**
   * A data-flow node that collects functions escaping LDAP components.
   *
   * Extend this class to model new APIs. If you want to refine existing API models,
   * extend `LDAPEscape` instead.
   */
  abstract class Range extends DataFlow::Node {
    /**
     * Gets the argument containing the escaped expression.
     */
    abstract DataFlow::Node getAnInput();
  }
}

/**
 * A data-flow node that collects functions escaping LDAP components.
 *
 * Extend this class to refine existing API models. If you want to model new APIs,
 * extend `LDAPEscape::Range` instead.
 */
class LDAPEscape extends DataFlow::Node {
  LDAPEscape::Range range;

  LDAPEscape() { this = range }

  /**
   * Gets the argument containing the escaped expression.
   */
  DataFlow::Node getAnInput() { result = range.getAnInput() }
}

/** Provides classes for modeling LDAP bind-related APIs. */
module LDAPBind {
  /**
   * A data-flow node that collects methods binding a LDAP connection.
   *
   * Extend this class to model new APIs. If you want to refine existing API models,
   * extend `LDAPBind` instead.
   */
  abstract class Range extends DataFlow::Node {
    /**
     * Gets the argument containing the binding host.
     */
    abstract DataFlow::Node getHost();

    /**
     * Gets the argument containing the binding expression.
     */
    abstract DataFlow::Node getPassword();

    /**
     * Holds if the binding process use SSL.
     */
    abstract predicate useSSL();
  }
}

/**
 * A data-flow node that collects methods binding a LDAP connection.
 *
 * Extend this class to refine existing API models. If you want to model new APIs,
 * extend `LDAPBind::Range` instead.
 */
class LDAPBind extends DataFlow::Node {
  LDAPBind::Range range;

  LDAPBind() { this = range }

  /**
   * Gets the argument containing the binding host.
   */
  DataFlow::Node getHost() { result = range.getHost() }

  /**
   * Gets the argument containing the binding expression.
   */
  DataFlow::Node getPassword() { result = range.getPassword() }

  /**
   * Holds if the binding process use SSL.
   */
  predicate useSSL() { range.useSSL() }
}

/** Provides classes for modeling SQL sanitization libraries. */
module SQLEscape {
  /**
   * A data-flow node that collects functions that escape SQL statements.
   *
   * Extend this class to model new APIs. If you want to refine existing API models,
   * extend `SQLEscape` instead.
   */
  abstract class Range extends DataFlow::Node {
    /**
     * Gets the argument containing the raw SQL statement.
     */
    abstract DataFlow::Node getAnInput();
  }
}

/**
 * A data-flow node that collects functions escaping SQL statements.
 *
 * Extend this class to refine existing API models. If you want to model new APIs,
 * extend `SQLEscape::Range` instead.
 */
class SQLEscape extends DataFlow::Node {
  SQLEscape::Range range;

  SQLEscape() { this = range }

  /**
   * Gets the argument containing the raw SQL statement.
   */
  DataFlow::Node getAnInput() { result = range.getAnInput() }
}

/** Provides a class for modeling NoSQL execution APIs. */
module NoSQLQuery {
  /**
   * A data-flow node that executes NoSQL queries.
   *
   * Extend this class to model new APIs. If you want to refine existing API models,
   * extend `NoSQLQuery` instead.
   */
  abstract class Range extends DataFlow::Node {
    /** Gets the argument that specifies the NoSQL query to be executed. */
    abstract DataFlow::Node getQuery();
  }
}

/**
 * A data-flow node that executes NoSQL queries.
 *
 * Extend this class to refine existing API models. If you want to model new APIs,
 * extend `NoSQLQuery::Range` instead.
 */
class NoSQLQuery extends DataFlow::Node {
  NoSQLQuery::Range range;

  NoSQLQuery() { this = range }

  /** Gets the argument that specifies the NoSQL query to be executed. */
  DataFlow::Node getQuery() { result = range.getQuery() }
}

/** Provides classes for modeling NoSQL sanitization-related APIs. */
module NoSQLSanitizer {
  /**
   * A data-flow node that collects functions sanitizing NoSQL queries.
   *
   * Extend this class to model new APIs. If you want to refine existing API models,
   * extend `NoSQLSanitizer` instead.
   */
  abstract class Range extends DataFlow::Node {
    /** Gets the argument that specifies the NoSQL query to be sanitized. */
    abstract DataFlow::Node getAnInput();
  }
}

/**
 * A data-flow node that collects functions sanitizing NoSQL queries.
 *
 * Extend this class to model new APIs. If you want to refine existing API models,
 * extend `NoSQLSanitizer::Range` instead.
 */
class NoSQLSanitizer extends DataFlow::Node {
  NoSQLSanitizer::Range range;

  NoSQLSanitizer() { this = range }

  /** Gets the argument that specifies the NoSQL query to be sanitized. */
  DataFlow::Node getAnInput() { result = range.getAnInput() }
}

/** Provides classes for modeling HTTP Header APIs. */
module HeaderDeclaration {
  /**
   * A data-flow node that collects functions setting HTTP Headers.
   *
   * Extend this class to model new APIs. If you want to refine existing API models,
   * extend `HeaderDeclaration` instead.
   */
  abstract class Range extends DataFlow::Node {
    /**
     * Gets the argument containing the header name.
     */
    abstract DataFlow::Node getNameArg();

    /**
     * Gets the argument containing the header value.
     */
    abstract DataFlow::Node getValueArg();
  }
}

/**
 * A data-flow node that collects functions setting HTTP Headers.
 *
 * Extend this class to refine existing API models. If you want to model new APIs,
 * extend `HeaderDeclaration::Range` instead.
 */
class HeaderDeclaration extends DataFlow::Node {
  HeaderDeclaration::Range range;

  HeaderDeclaration() { this = range }

  /**
   * Gets the argument containing the header name.
   */
  DataFlow::Node getNameArg() { result = range.getNameArg() }

  /**
   * Gets the argument containing the header value.
   */
  DataFlow::Node getValueArg() { result = range.getValueArg() }
}

/** Provides classes for modeling JWT encoding-related APIs. */
module JWTEncoding {
  /**
   * A data-flow node that collects methods encoding a JWT token.
   *
   * Extend this class to model new APIs. If you want to refine existing API models,
   * extend `JWTEncoding` instead.
   */
  abstract class Range extends DataFlow::Node {
    /**
     * Gets the argument containing the encoding payload.
     */
    abstract DataFlow::Node getPayload();

    /**
     * Gets the argument containing the encoding key.
     */
    abstract DataFlow::Node getKey();

    /**
     * Gets the argument for the algorithm used in the encoding.
     */
    abstract DataFlow::Node getAlgorithm();

    /**
     * Gets a string representation of the algorithm used in the encoding.
     */
    abstract string getAlgorithmString();
  }
}

/**
 * A data-flow node that collects methods encoding a JWT token.
 *
 * Extend this class to refine existing API models. If you want to model new APIs,
 * extend `JWTEncoding::Range` instead.
 */
class JWTEncoding extends DataFlow::Node instanceof JWTEncoding::Range {
  /**
   * Gets the argument containing the payload.
   */
  DataFlow::Node getPayload() { result = super.getPayload() }

  /**
   * Gets the argument containing the encoding key.
   */
  DataFlow::Node getKey() { result = super.getKey() }

  /**
   * Gets the argument for the algorithm used in the encoding.
   */
  DataFlow::Node getAlgorithm() { result = super.getAlgorithm() }

  /**
   * Gets a string representation of the algorithm used in the encoding.
   */
  string getAlgorithmString() { result = super.getAlgorithmString() }
}

/** Provides classes for modeling JWT decoding-related APIs. */
module JWTDecoding {
  /**
   * A data-flow node that collects methods decoding a JWT token.
   *
   * Extend this class to model new APIs. If you want to refine existing API models,
   * extend `JWTDecoding` instead.
   */
  abstract class Range extends DataFlow::Node {
    /**
     * Gets the argument containing the encoding payload.
     */
    abstract DataFlow::Node getPayload();

    /**
     * Gets the argument containing the encoding key.
     */
    abstract DataFlow::Node getKey();

    /**
     * Gets the argument for the algorithm used in the encoding.
     */
    abstract DataFlow::Node getAlgorithm();

    /**
     * Gets a string representation of the algorithm used in the encoding.
     */
    abstract string getAlgorithmString();

    /**
     * Gets the options Node used in the encoding.
     */
    abstract DataFlow::Node getOptions();

    /**
     * Checks if the signature gets verified while decoding.
     */
    abstract predicate verifiesSignature();
  }
}

/**
 * A data-flow node that collects methods encoding a JWT token.
 *
 * Extend this class to refine existing API models. If you want to model new APIs,
 * extend `JWTDecoding::Range` instead.
 */
class JWTDecoding extends DataFlow::Node instanceof JWTDecoding::Range {
  /**
   * Gets the argument containing the payload.
   */
  DataFlow::Node getPayload() { result = super.getPayload() }

  /**
   * Gets the argument containing the encoding key.
   */
  DataFlow::Node getKey() { result = super.getKey() }

  /**
   * Gets the argument for the algorithm used in the encoding.
   */
  DataFlow::Node getAlgorithm() { result = super.getAlgorithm() }

  /**
   * Gets a string representation of the algorithm used in the encoding.
   */
  string getAlgorithmString() { result = super.getAlgorithmString() }

  /**
   * Gets the options Node used in the encoding.
   */
  DataFlow::Node getOptions() { result = super.getOptions() }

  /**
   * Checks if the signature gets verified while decoding.
   */
  predicate verifiesSignature() { super.verifiesSignature() }
}<|MERGE_RESOLUTION|>--- conflicted
+++ resolved
@@ -14,8 +14,6 @@
 private import semmle.python.dataflow.new.TaintTracking
 private import experimental.semmle.python.Frameworks
 
-<<<<<<< HEAD
-
 /** Provides classes for modeling copying file related APIs. */
 module CopyFile {
   /**
@@ -46,7 +44,6 @@
   DataFlow::Node getAPathArgument() { result = range.getAPathArgument() }
 }
 
-
 /** Provides classes for modeling log related APIs. */
 module LogOutput {
   /**
@@ -77,8 +74,6 @@
   DataFlow::Node getAnInput() { result = range.getAnInput() }
 }
 
-=======
->>>>>>> 5de2e24e
 /** Provides classes for modeling LDAP query execution-related APIs. */
 module LDAPQuery {
   /**
