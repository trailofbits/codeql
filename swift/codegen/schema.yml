# add dbscheme files to be added verbatim
_includes:
  - prefix.dbscheme

# organize generated class files in subdirectories according to these regexp rules
# a class can override this specifying `_dir`
_directories:
  decl: Decl$|Context$
  pattern: Pattern$
  type: Type$
  typerepr: TypeRepr$
  expr: Expr$
  stmt: Stmt$

Element:
  is_unknown:
    type: predicate
    _tags: [ no_qltest ]

File:
  name: string

Locatable:
<<<<<<< HEAD
  location: Location?
=======
  location:
    type: Location
    _tags: [no_qltest]
>>>>>>> fc7e0ec1

Location:
  _tags: [ no_qltest ]
  file: File
  start_line: int
  start_column: int
  end_line: int
  end_column: int

Type:
  diagnostics_name: string
  canonical_type: Type

IterableDeclContext:
  members: Decl*

ExtensionDecl:
  extended_type_decl: NominalTypeDecl
  _extends:
    - GenericContext
    - IterableDeclContext
    - Decl

NominalTypeDecl:
  _extends:
    - IterableDeclContext
    - GenericTypeDecl
  type: Type

AstNode:
  _extends: Locatable

ConditionElement:
  _extends: Locatable
  _children:
    boolean: Expr?
    pattern: Pattern?
    initializer: Expr?
  _dir: stmt

AnyFunctionType:
  _extends: Type
  result: Type
  param_types: Type*
  param_labels: string*
  is_throwing: predicate
  is_async: predicate

AnyGenericType:
  _extends: Type
  parent: Type?
  declaration: Decl

AnyMetatypeType:
  _extends: Type

BuiltinType:
  _extends: Type

DependentMemberType:
  _extends: Type
  baseType: Type
  associated_type_decl: AssociatedTypeDecl

DynamicSelfType:
  _extends: Type

ErrorType:
  _extends: Type

InOutType:
  _extends: Type

LValueType:
  _extends: Type
  object_type: Type

ModuleType:
  _extends: Type

PlaceholderType:
  _extends: Type

ProtocolCompositionType:
  _extends: Type

ExistentialType:
  _extends: Type

ReferenceStorageType:
  _extends: Type

SilBlockStorageType:
  _extends: Type

SilBoxType:
  _extends: Type

SilFunctionType:
  _extends: Type

SilTokenType:
  _extends: Type

SubstitutableType:
  _extends: Type

SugarType:
  _extends: Type

TupleType:
  _extends: Type
  types: Type*
  names: string*

TypeVariableType:
  _extends: Type

UnresolvedType:
  _extends: Type

ClassDecl:
  _extends: NominalTypeDecl

EnumDecl:
  _extends: NominalTypeDecl

ProtocolDecl:
  _extends: NominalTypeDecl

StructDecl:
  _extends: NominalTypeDecl

Decl:
  _extends: AstNode

Expr:
  _extends: AstNode
  type: Type?

Pattern:
  _extends: AstNode

Stmt:
  _extends: AstNode

TypeRepr:
  _extends: AstNode

FunctionType:
  _extends: AnyFunctionType

GenericFunctionType:
  _extends: AnyFunctionType
  generic_params: GenericTypeParamType*

NominalOrBoundGenericNominalType:
  _extends: AnyGenericType

UnboundGenericType:
  _extends: AnyGenericType

ExistentialMetatypeType:
  _extends: AnyMetatypeType

MetatypeType:
  _extends: AnyMetatypeType

AnyBuiltinIntegerType:
  _extends: BuiltinType

BuiltinBridgeObjectType:
  _extends: BuiltinType

BuiltinDefaultActorStorageType:
  _extends: BuiltinType

BuiltinExecutorType:
  _extends: BuiltinType

BuiltinFloatType:
  _extends: BuiltinType

BuiltinJobType:
  _extends: BuiltinType

BuiltinNativeObjectType:
  _extends: BuiltinType

BuiltinRawPointerType:
  _extends: BuiltinType

BuiltinRawUnsafeContinuationType:
  _extends: BuiltinType

BuiltinUnsafeValueBufferType:
  _extends: BuiltinType

BuiltinVectorType:
  _extends: BuiltinType

UnmanagedStorageType:
  _extends: ReferenceStorageType

UnownedStorageType:
  _extends: ReferenceStorageType

WeakStorageType:
  _extends: ReferenceStorageType

ArchetypeType:
  _extends: SubstitutableType

GenericTypeParamType:
  _extends: SubstitutableType
  name: string

ParenType:
  _extends: SugarType
  type: Type

SyntaxSugarType:
  _extends: SugarType

TypeAliasType:
  _extends: SugarType
  decl: TypeAliasDecl

EnumCaseDecl:
  _extends: Decl
  _children:
    elements: EnumElementDecl*

IfConfigDecl:
  _extends: Decl

ImportDecl:
  _extends: Decl

MissingMemberDecl:
  _extends: Decl

OperatorDecl:
  _extends: Decl
  name: string

PatternBindingDecl:
  _extends: Decl
  _children:
    inits: Expr?*
    patterns: Pattern*

PoundDiagnosticDecl:
  _extends: Decl

PrecedenceGroupDecl:
  _extends: Decl

TopLevelCodeDecl:
  _extends: Decl
  _children:
    body: BraceStmt

ValueDecl:
  _extends: Decl
  interface_type: Type

AbstractClosureExpr:
  _extends: Expr
  _children:
    params: ParamDecl*

AnyTryExpr:
  _extends: Expr
  _children:
    sub_expr: Expr

AppliedPropertyWrapperExpr:
  _extends: Expr

Argument:
  label: string
  _children:
    expr: Expr
  _dir: expr

ApplyExpr:
  _extends: Expr
  _children:
    function: Expr
    arguments: Argument*

ArrowExpr:
  _extends: Expr

AssignExpr:
  _extends: Expr
  _children:
    dest: Expr
    source: Expr

BindOptionalExpr:
  _extends: Expr
  _children:
    sub_expr: Expr

CaptureListExpr:
  _extends: Expr
  _children:
    binding_decls: PatternBindingDecl*
    closure_body: ClosureExpr

CodeCompletionExpr:
  _extends: Expr

CollectionExpr:
  _extends: Expr

DeclRefExpr:
  _extends: Expr
  decl: Decl
  replacement_types: Type*
  has_direct_to_storage_semantics: predicate
  has_direct_to_implementation_semantics: predicate
  has_ordinary_semantics: predicate

DefaultArgumentExpr:
  _extends: Expr
  param_decl: ParamDecl
  param_index: int
  caller_side_default: Expr?

DiscardAssignmentExpr:
  _extends: Expr

DotSyntaxBaseIgnoredExpr:
  _extends: Expr
  _children:
    qualifier: Expr
    sub_expr: Expr

DynamicTypeExpr:
  _extends: Expr
  _children:
    base_expr: Expr

EditorPlaceholderExpr:
  _extends: Expr

EnumIsCaseExpr:
  _extends: Expr
  _children:
    sub_expr: Expr
    type_repr: TypeRepr
    element: EnumElementDecl

ErrorExpr:
  _extends: Expr

ExplicitCastExpr:
  _extends: Expr
  _children:
    sub_expr: Expr

ForceValueExpr:
  _extends: Expr
  _children:
    sub_expr: Expr

IdentityExpr:
  _extends: Expr
  _children:
    sub_expr: Expr

IfExpr:
  _extends: Expr
  _children:
    condition: Expr
    then_expr: Expr
    else_expr: Expr

ImplicitConversionExpr:
  _extends: Expr
  _children:
    sub_expr: Expr

InOutExpr:
  _extends: Expr
  _children:
    sub_expr: Expr

KeyPathApplicationExpr:
  _extends: Expr
  _children:
    base: Expr
    key_path: Expr

KeyPathDotExpr:
  _extends: Expr

KeyPathExpr:
  _extends: Expr
  _children:
    parsed_root: Expr?
    parsed_path: Expr?

LazyInitializerExpr:
  _extends: Expr
  _children:
    sub_expr: Expr

LiteralExpr:
  _extends: Expr

LookupExpr:
  _extends: Expr
  _children:
    base_expr: Expr
  member: Decl

MakeTemporarilyEscapableExpr:
  _extends: Expr
  _children:
    escaping_closure: OpaqueValueExpr
    nonescaping_closure: Expr
    sub_expr: Expr

ObjCSelectorExpr:
  _extends: Expr
  _children:
    sub_expr: Expr
  method: AbstractFunctionDecl

OneWayExpr:
  _extends: Expr
  _children:
    sub_expr: Expr

OpaqueValueExpr:
  _extends: Expr

OpenExistentialExpr:
  _extends: Expr
  _children:
    sub_expr: Expr
    existential: Expr
    opaque_expr: OpaqueValueExpr

OptionalEvaluationExpr:
  _extends: Expr
  _children:
    sub_expr: Expr

OtherConstructorDeclRefExpr:
  constructor_decl: ConstructorDecl
  _extends: Expr

OverloadSetRefExpr:
  _extends: Expr

PropertyWrapperValuePlaceholderExpr:
  _extends: Expr

RebindSelfInConstructorExpr:
  _extends: Expr
  _children:
    sub_expr: Expr
    self: VarDecl

SequenceExpr:
  _extends: Expr

SuperRefExpr:
  _extends: Expr
  self: VarDecl

TapExpr:
  _extends: Expr
  _children:
    sub_expr: Expr?
    body: BraceStmt
  var: VarDecl

TupleElementExpr:
  _extends: Expr
  _children:
    sub_expr: Expr
  index: int

TupleExpr:
  _extends: Expr
  _children:
    elements: Expr*

TypeExpr:
  _extends: Expr
  _children:
    type_repr: TypeRepr?

UnresolvedDeclRefExpr:
  _extends: Expr

UnresolvedDotExpr:
  _extends: Expr

UnresolvedMemberExpr:
  _extends: Expr

UnresolvedPatternExpr:
  _extends: Expr

UnresolvedSpecializeExpr:
  _extends: Expr

VarargExpansionExpr:
  _extends: Expr
  _children:
    sub_expr: Expr

AnyPattern:
  _extends: Pattern

BindingPattern:
  _extends: Pattern
  _children:
    sub_pattern: Pattern

BoolPattern:
  _extends: Pattern
  value: boolean

EnumElementPattern:
  _extends: Pattern
  element: EnumElementDecl
  _children:
    sub_pattern: Pattern?

ExprPattern:
  _extends: Pattern
  _children:
    sub_expr: Expr

IsPattern:
  _extends: Pattern
  _children:
    cast_type_repr: TypeRepr?
    sub_pattern: Pattern?

NamedPattern:
  _extends: Pattern
  name: string

OptionalSomePattern:
  _extends: Pattern
  _children:
    sub_pattern: Pattern

ParenPattern:
  _extends: Pattern
  _children:
    sub_pattern: Pattern

TuplePattern:
  _extends: Pattern
  _children:
    elements: Pattern*

TypedPattern:
  _extends: Pattern
  _children:
    sub_pattern: Pattern
    type_repr: TypeRepr?

BraceStmt:
  _extends: Stmt
  _children:
    elements: AstNode*

BreakStmt:
  _extends: Stmt
  target_name: string?
  target: Stmt?

CaseStmt:
  _extends: Stmt
  _children:
    body: Stmt
    labels: CaseLabelItem*
  variables: VarDecl*

CaseLabelItem:
  _extends: AstNode
  _children:
    pattern: Pattern
    guard: Expr?
  _dir: stmt

ContinueStmt:
  _extends: Stmt
  target_name: string?
  target: Stmt?

DeferStmt:
  _extends: Stmt
  _children:
    body: BraceStmt

FailStmt:
  _extends: Stmt

FallthroughStmt:
  _extends: Stmt
  fallthrough_source: CaseStmt
  fallthrough_dest: CaseStmt

LabeledStmt:
  _extends: Stmt
  label: string?

PoundAssertStmt:
  _extends: Stmt

ReturnStmt:
  _extends: Stmt
  _children:
    result: Expr?

ThrowStmt:
  _extends: Stmt
  _children:
    sub_expr: Expr

YieldStmt:
  _extends: Stmt
  _children:
    results: Expr*

BoundGenericType:
  _extends: NominalOrBoundGenericNominalType
  arg_types: Type*

NominalType:
  _extends: NominalOrBoundGenericNominalType

BuiltinIntegerLiteralType:
  _extends: AnyBuiltinIntegerType

BuiltinIntegerType:
  _extends: AnyBuiltinIntegerType
  width: int?

NestedArchetypeType:
  _extends: ArchetypeType

SequenceArchetypeType:
  _extends: ArchetypeType

OpaqueTypeArchetypeType:
  _extends: ArchetypeType

OpenedArchetypeType:
  _extends: ArchetypeType

PrimaryArchetypeType:
  _extends: ArchetypeType
  interface_type: GenericTypeParamType

DictionaryType:
  _extends: SyntaxSugarType
  key_type: Type
  value_type: Type

UnarySyntaxSugarType:
  _extends: SyntaxSugarType
  base_type: Type

InfixOperatorDecl:
  _extends: OperatorDecl
  precedence_group: PrecedenceGroupDecl?

PostfixOperatorDecl:
  _extends: OperatorDecl

PrefixOperatorDecl:
  _extends: OperatorDecl

AbstractFunctionDecl:
  _extends:
    - GenericContext
    - ValueDecl
  name: string
  _children:
    body: BraceStmt?
    params: ParamDecl*

AbstractStorageDecl:
  _extends: ValueDecl
  _children:
    accessor_decls: AccessorDecl*

EnumElementDecl:
  _extends: ValueDecl
  name: string
  _children:
    params: ParamDecl*

TypeDecl:
  _extends: ValueDecl
  name: string
  base_types: Type*

AutoClosureExpr:
  _extends: AbstractClosureExpr
  _children:
    body: BraceStmt

ClosureExpr:
  _extends: AbstractClosureExpr
  _children:
    body: BraceStmt

ForceTryExpr:
  _extends: AnyTryExpr

OptionalTryExpr:
  _extends: AnyTryExpr

TryExpr:
  _extends: AnyTryExpr

BinaryExpr:
  _extends: ApplyExpr

CallExpr:
  _extends: ApplyExpr

PostfixUnaryExpr:
  _extends: ApplyExpr

PrefixUnaryExpr:
  _extends: ApplyExpr

SelfApplyExpr:
  _extends: ApplyExpr
  _children:
    base_expr: Expr

ArrayExpr:
  _extends: CollectionExpr
  _children:
    elements: Expr*

DictionaryExpr:
  _extends: CollectionExpr
  _children:
    elements: Expr*

CheckedCastExpr:
  _extends: ExplicitCastExpr

CoerceExpr:
  _extends: ExplicitCastExpr

AwaitExpr:
  _extends: IdentityExpr

DotSelfExpr:
  _extends: IdentityExpr

ParenExpr:
  _extends: IdentityExpr

UnresolvedMemberChainResultExpr:
  _extends: IdentityExpr

AnyHashableErasureExpr:
  _extends: ImplicitConversionExpr

ArchetypeToSuperExpr:
  _extends: ImplicitConversionExpr

ArrayToPointerExpr:
  _extends: ImplicitConversionExpr

BridgeFromObjCExpr:
  _extends: ImplicitConversionExpr

BridgeToObjCExpr:
  _extends: ImplicitConversionExpr

ClassMetatypeToObjectExpr:
  _extends: ImplicitConversionExpr

CollectionUpcastConversionExpr:
  _extends: ImplicitConversionExpr

ConditionalBridgeFromObjCExpr:
  _extends: ImplicitConversionExpr

CovariantFunctionConversionExpr:
  _extends: ImplicitConversionExpr

CovariantReturnConversionExpr:
  _extends: ImplicitConversionExpr

DerivedToBaseExpr:
  _extends: ImplicitConversionExpr

DestructureTupleExpr:
  _extends: ImplicitConversionExpr

DifferentiableFunctionExpr:
  _extends: ImplicitConversionExpr

DifferentiableFunctionExtractOriginalExpr:
  _extends: ImplicitConversionExpr

ErasureExpr:
  _extends: ImplicitConversionExpr

ExistentialMetatypeToObjectExpr:
  _extends: ImplicitConversionExpr

ForeignObjectConversionExpr:
  _extends: ImplicitConversionExpr

FunctionConversionExpr:
  _extends: ImplicitConversionExpr

InOutToPointerExpr:
  _extends: ImplicitConversionExpr

InjectIntoOptionalExpr:
  _extends: ImplicitConversionExpr

LinearFunctionExpr:
  _extends: ImplicitConversionExpr

LinearFunctionExtractOriginalExpr:
  _extends: ImplicitConversionExpr

LinearToDifferentiableFunctionExpr:
  _extends: ImplicitConversionExpr

LoadExpr:
  _extends: ImplicitConversionExpr

MetatypeConversionExpr:
  _extends: ImplicitConversionExpr

PointerToPointerExpr:
  _extends: ImplicitConversionExpr

ProtocolMetatypeToObjectExpr:
  _extends: ImplicitConversionExpr

StringToPointerExpr:
  _extends: ImplicitConversionExpr

UnderlyingToOpaqueExpr:
  _extends: ImplicitConversionExpr

UnevaluatedInstanceExpr:
  _extends: ImplicitConversionExpr

UnresolvedTypeConversionExpr:
  _extends: ImplicitConversionExpr

BuiltinLiteralExpr:
  _extends: LiteralExpr

InterpolatedStringLiteralExpr:
  _extends: LiteralExpr
  interpolation_expr: OpaqueValueExpr?
  _children:
    interpolation_count_expr: Expr?
    literal_capacity_expr: Expr?
    appending_expr: TapExpr?

RegexLiteralExpr:
  _extends: LiteralExpr

NilLiteralExpr:
  _extends: LiteralExpr

ObjectLiteralExpr:
  _extends: LiteralExpr

DynamicLookupExpr:
  _extends: LookupExpr

MemberRefExpr:
  _extends: LookupExpr
  has_direct_to_storage_semantics: predicate
  has_direct_to_implementation_semantics: predicate
  has_ordinary_semantics: predicate

SubscriptExpr:
  _extends:
    - LookupExpr
  _children:
    arguments: Argument*
  has_direct_to_storage_semantics: predicate
  has_direct_to_implementation_semantics: predicate
  has_ordinary_semantics: predicate

OverloadedDeclRefExpr:
  _extends: OverloadSetRefExpr

DoCatchStmt:
  _extends: LabeledStmt
  _children:
    body: Stmt
    catches: CaseStmt*

DoStmt:
  _extends: LabeledStmt
  _children:
    body: BraceStmt

ForEachStmt:
  _extends: LabeledStmt
  _children:
    pattern: Pattern
    sequence: Expr
    where: Expr?
    body: BraceStmt

LabeledConditionalStmt:
  _extends: LabeledStmt
  _children:
    condition: StmtCondition

StmtCondition:
  _extends: AstNode
  _children:
    elements: ConditionElement*
  _dir: stmt

RepeatWhileStmt:
  _extends: LabeledStmt
  _children:
    condition: Expr
    body: Stmt

SwitchStmt:
  _extends: LabeledStmt
  _children:
    expr: Expr
    cases: CaseStmt*

BoundGenericClassType:
  _extends: BoundGenericType

BoundGenericEnumType:
  _extends: BoundGenericType

BoundGenericStructType:
  _extends: BoundGenericType

ClassType:
  _extends: NominalType

EnumType:
  _extends: NominalType

ProtocolType:
  _extends: NominalType

StructType:
  _extends: NominalType

ArraySliceType:
  _extends: UnarySyntaxSugarType

OptionalType:
  _extends: UnarySyntaxSugarType

VariadicSequenceType:
  _extends: UnarySyntaxSugarType

ConstructorDecl:
  _extends: AbstractFunctionDecl

DestructorDecl:
  _extends: AbstractFunctionDecl

FuncDecl:
  _extends: AbstractFunctionDecl

SubscriptDecl:
  _extends:
    - AbstractStorageDecl
    - GenericContext
  _children:
    params: ParamDecl*
  element_type: Type

VarDecl:
  _extends: AbstractStorageDecl
  name: string
  type: Type
  attached_property_wrapper_type: Type?
  parent_pattern: Pattern?
  parent_initializer: Expr?

AbstractTypeParamDecl:
  _extends: TypeDecl

GenericContext:
  generic_type_params: GenericTypeParamDecl*

GenericTypeDecl:
  _extends:
    - GenericContext
    - TypeDecl

ModuleDecl:
  _extends: TypeDecl

ConstructorRefCallExpr:
  _extends: SelfApplyExpr

DotSyntaxCallExpr:
  _extends: SelfApplyExpr

ConditionalCheckedCastExpr:
  _extends: CheckedCastExpr

ForcedCheckedCastExpr:
  _extends: CheckedCastExpr

IsExpr:
  _extends: CheckedCastExpr

BooleanLiteralExpr:
  _extends: BuiltinLiteralExpr
  value: boolean

MagicIdentifierLiteralExpr:
  _extends: BuiltinLiteralExpr
  kind: string

NumberLiteralExpr:
  _extends: BuiltinLiteralExpr

StringLiteralExpr:
  _extends: BuiltinLiteralExpr
  value: string

DynamicMemberRefExpr:
  _extends: DynamicLookupExpr

DynamicSubscriptExpr:
  _extends: DynamicLookupExpr

GuardStmt:
  _extends: LabeledConditionalStmt
  _children:
    body: BraceStmt

IfStmt:
  _extends: LabeledConditionalStmt
  _children:
    then: Stmt
    else: Stmt?

WhileStmt:
  _extends: LabeledConditionalStmt
  _children:
    body: Stmt

AccessorDecl:
  _extends: FuncDecl
  is_getter: predicate
  is_setter: predicate
  is_will_set: predicate
  is_did_set: predicate

ConcreteFuncDecl:
  _extends: FuncDecl

ConcreteVarDecl:
  _extends: VarDecl
  introducer_int: int

ParamDecl:
  _extends: VarDecl
  is_inout: predicate

AssociatedTypeDecl:
  _extends: AbstractTypeParamDecl

GenericTypeParamDecl:
  _extends: AbstractTypeParamDecl

OpaqueTypeDecl:
  _extends: GenericTypeDecl

TypeAliasDecl:
  _extends: GenericTypeDecl

FloatLiteralExpr:
  _extends: NumberLiteralExpr
  string_value: string

IntegerLiteralExpr:
  _extends: NumberLiteralExpr
  string_value: string

ErrorTypeRepr:
  _extends: TypeRepr

AttributedTypeRepr:
  _extends: TypeRepr

IdentTypeRepr:
  _extends: TypeRepr

ComponentIdentTypeRepr:
  _extends: IdentTypeRepr

SimpleIdentTypeRepr:
  _extends: ComponentIdentTypeRepr

GenericIdentTypeRepr:
  _extends: ComponentIdentTypeRepr

CompoundIdentTypeRepr:
  _extends: IdentTypeRepr

FunctionTypeRepr:
  _extends: TypeRepr

ArrayTypeRepr:
  _extends: TypeRepr

DictionaryTypeRepr:
  _extends: TypeRepr

OptionalTypeRepr:
  _extends: TypeRepr

ImplicitlyUnwrappedOptionalTypeRepr:
  _extends: TypeRepr

TupleTypeRepr:
  _extends: TypeRepr

CompositionTypeRepr:
  _extends: TypeRepr

MetatypeTypeRepr:
  _extends: TypeRepr

ProtocolTypeRepr:
  _extends: TypeRepr

OpaqueReturnTypeRepr:
  _extends: TypeRepr

NamedOpaqueReturnTypeRepr:
  _extends: TypeRepr

ExistentialTypeRepr:
  _extends: TypeRepr

PlaceholderTypeRepr:
  _extends: TypeRepr

SpecifierTypeRepr:
  _extends: TypeRepr

InOutTypeRepr:
  _extends: SpecifierTypeRepr

SharedTypeRepr:
  _extends: SpecifierTypeRepr

OwnedTypeRepr:
  _extends: SpecifierTypeRepr

IsolatedTypeRepr:
  _extends: SpecifierTypeRepr

CompileTimeConstTypeRepr:
  _extends: SpecifierTypeRepr

FixedTypeRepr:
  _extends: TypeRepr

SilBoxTypeRepr:
  _extends: TypeRepr<|MERGE_RESOLUTION|>--- conflicted
+++ resolved
@@ -13,29 +13,23 @@
   stmt: Stmt$
 
 Element:
-  is_unknown:
-    type: predicate
-    _tags: [ no_qltest ]
+  is_unknown: predicate
+  _tags: [ no_qltest ]
 
 File:
   name: string
 
 Locatable:
-<<<<<<< HEAD
   location: Location?
-=======
-  location:
-    type: Location
-    _tags: [no_qltest]
->>>>>>> fc7e0ec1
+  _tags: [ no_qltest ]
 
 Location:
-  _tags: [ no_qltest ]
   file: File
   start_line: int
   start_column: int
   end_line: int
   end_column: int
+  _tags: [ no_qltest ]
 
 Type:
   diagnostics_name: string
