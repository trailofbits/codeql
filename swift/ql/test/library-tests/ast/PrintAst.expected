--- conflicted
+++ resolved
@@ -3366,102 +3366,6 @@
 #  545|       getElse(): [BraceStmt] { ... }
 #  546|         getElement(0): [ReturnStmt] return ...
 #  546|           getResult(): [IntegerLiteralExpr] 0
-<<<<<<< HEAD
-#  550| [Comment] // ---
-#  550| 
-#  552| [ProtocolDecl] MyProtocol
-#-----|   getGenericTypeParam(0): [GenericTypeParamDecl] Self
-#  553|   getMember(0): [NamedFunction] source()
-#  553|       InterfaceType = <Self where Self : MyProtocol> (Self) -> () -> Int
-#  553|     getSelfParam(): [ParamDecl] self
-#  553|         Type = Self
-#  556| [ClassDecl] MyProcotolImpl
-#  557|   getMember(0): [NamedFunction] source()
-#  557|       InterfaceType = (MyProcotolImpl) -> () -> Int
-#  557|     getSelfParam(): [ParamDecl] self
-#  557|         Type = MyProcotolImpl
-#  557|     getBody(): [BraceStmt] { ... }
-#  557|       getElement(0): [ReturnStmt] return ...
-#  557|         getResult(): [IntegerLiteralExpr] 0
-#  556|   getMember(1): [Deinitializer] MyProcotolImpl.deinit()
-#  556|       InterfaceType = (MyProcotolImpl) -> () -> ()
-#  556|     getSelfParam(): [ParamDecl] self
-#  556|         Type = MyProcotolImpl
-#  556|     getBody(): [BraceStmt] { ... }
-#  556|   getMember(2): [Initializer] MyProcotolImpl.init()
-#  556|       InterfaceType = (MyProcotolImpl.Type) -> () -> MyProcotolImpl
-#  556|     getSelfParam(): [ParamDecl] self
-#  556|         Type = MyProcotolImpl
-#  556|     getBody(): [BraceStmt] { ... }
-#  556|       getElement(0): [ReturnStmt] return
-#  560| [NamedFunction] getMyProtocol()
-#  560|     InterfaceType = () -> MyProtocol
-#  560|   getBody(): [BraceStmt] { ... }
-#  560|     getElement(0): [ReturnStmt] return ...
-#  560|       getResult(): [CallExpr] call to MyProcotolImpl.init()
-#  560|         getFunction(): [MethodLookupExpr] MyProcotolImpl.init()
-#  560|           getBase(): [TypeExpr] MyProcotolImpl.Type
-#  560|             getTypeRepr(): [TypeRepr] MyProcotolImpl
-#  560|           getMethodRef(): [DeclRefExpr] MyProcotolImpl.init()
-#  560|       getResult().getFullyConverted(): [ErasureExpr] (MyProtocol) ...
-#  561| [NamedFunction] getMyProtocolImpl()
-#  561|     InterfaceType = () -> MyProcotolImpl
-#  561|   getBody(): [BraceStmt] { ... }
-#  561|     getElement(0): [ReturnStmt] return ...
-#  561|       getResult(): [CallExpr] call to MyProcotolImpl.init()
-#  561|         getFunction(): [MethodLookupExpr] MyProcotolImpl.init()
-#  561|           getBase(): [TypeExpr] MyProcotolImpl.Type
-#  561|             getTypeRepr(): [TypeRepr] MyProcotolImpl
-#  561|           getMethodRef(): [DeclRefExpr] MyProcotolImpl.init()
-#  563| [NamedFunction] sink(arg:)
-#  563|     InterfaceType = (Int) -> ()
-#  563|   getParam(0): [ParamDecl] arg
-#  563|       Type = Int
-#  563|   getBody(): [BraceStmt] { ... }
-#  565| [NamedFunction] testOpenExistentialExpr(x:y:)
-#  565|     InterfaceType = (MyProtocol, MyProcotolImpl) -> ()
-#  565|   getParam(0): [ParamDecl] x
-#  565|       Type = MyProtocol
-#  565|   getParam(1): [ParamDecl] y
-#  565|       Type = MyProcotolImpl
-#  565|   getBody(): [BraceStmt] { ... }
-#  566|     getElement(0): [CallExpr] call to sink(arg:)
-#  566|       getFunction(): [DeclRefExpr] sink(arg:)
-#  566|       getArgument(0): [Argument] arg: OpenExistentialExpr
-#  566|         getExpr(): [OpenExistentialExpr] OpenExistentialExpr
-#  566|           getSubExpr(): [CallExpr] call to source()
-#  566|             getFunction(): [MethodLookupExpr] .source()
-#  566|               getBase(): [OpaqueValueExpr] OpaqueValueExpr
-#  566|               getMethodRef(): [DeclRefExpr] source()
-#  566|           getExistential(): [DeclRefExpr] x
-#  567|     getElement(1): [CallExpr] call to sink(arg:)
-#  567|       getFunction(): [DeclRefExpr] sink(arg:)
-#  567|       getArgument(0): [Argument] arg: call to source()
-#  567|         getExpr(): [CallExpr] call to source()
-#  567|           getFunction(): [MethodLookupExpr] .source()
-#  567|             getBase(): [DeclRefExpr] y
-#  567|             getMethodRef(): [DeclRefExpr] source()
-#  568|     getElement(2): [CallExpr] call to sink(arg:)
-#  568|       getFunction(): [DeclRefExpr] sink(arg:)
-#  568|       getArgument(0): [Argument] arg: OpenExistentialExpr
-#  568|         getExpr(): [OpenExistentialExpr] OpenExistentialExpr
-#  568|           getSubExpr(): [CallExpr] call to source()
-#  568|             getFunction(): [MethodLookupExpr] .source()
-#  568|               getBase(): [OpaqueValueExpr] OpaqueValueExpr
-#  568|               getMethodRef(): [DeclRefExpr] source()
-#  568|           getExistential(): [CallExpr] call to getMyProtocol()
-#  568|             getFunction(): [DeclRefExpr] getMyProtocol()
-#  569|     getElement(3): [CallExpr] call to sink(arg:)
-#  569|       getFunction(): [DeclRefExpr] sink(arg:)
-#  569|       getArgument(0): [Argument] arg: call to source()
-#  569|         getExpr(): [CallExpr] call to source()
-#  569|           getFunction(): [MethodLookupExpr] .source()
-#  569|             getBase(): [CallExpr] call to getMyProtocolImpl()
-#  569|               getFunction(): [DeclRefExpr] getMyProtocolImpl()
-#  569|             getMethodRef(): [DeclRefExpr] source()
-#  572| [Comment] // ---
-#  572| 
-=======
 #  550| [NamedFunction] usesAutoclosure(_:)
 #  550|     InterfaceType = (@autoclosure () -> Int) -> Int
 #  550|   getParam(0): [ParamDecl] expr
@@ -3480,7 +3384,100 @@
 #  555|           getBody(): [BraceStmt] { ... }
 #  555|             getElement(0): [ReturnStmt] return ...
 #  555|               getResult(): [IntegerLiteralExpr] 1
->>>>>>> cb1cd5ed
+#  558| [Comment] // ---
+#  558| 
+#  560| [ProtocolDecl] MyProtocol
+#-----|   getGenericTypeParam(0): [GenericTypeParamDecl] Self
+#  561|   getMember(0): [NamedFunction] source()
+#  561|       InterfaceType = <Self where Self : MyProtocol> (Self) -> () -> Int
+#  561|     getSelfParam(): [ParamDecl] self
+#  561|         Type = Self
+#  564| [ClassDecl] MyProcotolImpl
+#  565|   getMember(0): [NamedFunction] source()
+#  565|       InterfaceType = (MyProcotolImpl) -> () -> Int
+#  565|     getSelfParam(): [ParamDecl] self
+#  565|         Type = MyProcotolImpl
+#  565|     getBody(): [BraceStmt] { ... }
+#  565|       getElement(0): [ReturnStmt] return ...
+#  565|         getResult(): [IntegerLiteralExpr] 0
+#  564|   getMember(1): [Deinitializer] MyProcotolImpl.deinit()
+#  564|       InterfaceType = (MyProcotolImpl) -> () -> ()
+#  564|     getSelfParam(): [ParamDecl] self
+#  564|         Type = MyProcotolImpl
+#  564|     getBody(): [BraceStmt] { ... }
+#  564|   getMember(2): [Initializer] MyProcotolImpl.init()
+#  564|       InterfaceType = (MyProcotolImpl.Type) -> () -> MyProcotolImpl
+#  564|     getSelfParam(): [ParamDecl] self
+#  564|         Type = MyProcotolImpl
+#  564|     getBody(): [BraceStmt] { ... }
+#  564|       getElement(0): [ReturnStmt] return
+#  568| [NamedFunction] getMyProtocol()
+#  568|     InterfaceType = () -> MyProtocol
+#  568|   getBody(): [BraceStmt] { ... }
+#  568|     getElement(0): [ReturnStmt] return ...
+#  568|       getResult(): [CallExpr] call to MyProcotolImpl.init()
+#  568|         getFunction(): [MethodLookupExpr] MyProcotolImpl.init()
+#  568|           getBase(): [TypeExpr] MyProcotolImpl.Type
+#  568|             getTypeRepr(): [TypeRepr] MyProcotolImpl
+#  568|           getMethodRef(): [DeclRefExpr] MyProcotolImpl.init()
+#  568|       getResult().getFullyConverted(): [ErasureExpr] (MyProtocol) ...
+#  569| [NamedFunction] getMyProtocolImpl()
+#  569|     InterfaceType = () -> MyProcotolImpl
+#  569|   getBody(): [BraceStmt] { ... }
+#  569|     getElement(0): [ReturnStmt] return ...
+#  569|       getResult(): [CallExpr] call to MyProcotolImpl.init()
+#  569|         getFunction(): [MethodLookupExpr] MyProcotolImpl.init()
+#  569|           getBase(): [TypeExpr] MyProcotolImpl.Type
+#  569|             getTypeRepr(): [TypeRepr] MyProcotolImpl
+#  569|           getMethodRef(): [DeclRefExpr] MyProcotolImpl.init()
+#  571| [NamedFunction] sink(arg:)
+#  571|     InterfaceType = (Int) -> ()
+#  571|   getParam(0): [ParamDecl] arg
+#  571|       Type = Int
+#  571|   getBody(): [BraceStmt] { ... }
+#  573| [NamedFunction] testOpenExistentialExpr(x:y:)
+#  573|     InterfaceType = (MyProtocol, MyProcotolImpl) -> ()
+#  573|   getParam(0): [ParamDecl] x
+#  573|       Type = MyProtocol
+#  573|   getParam(1): [ParamDecl] y
+#  573|       Type = MyProcotolImpl
+#  573|   getBody(): [BraceStmt] { ... }
+#  574|     getElement(0): [CallExpr] call to sink(arg:)
+#  574|       getFunction(): [DeclRefExpr] sink(arg:)
+#  574|       getArgument(0): [Argument] arg: OpenExistentialExpr
+#  574|         getExpr(): [OpenExistentialExpr] OpenExistentialExpr
+#  574|           getSubExpr(): [CallExpr] call to source()
+#  574|             getFunction(): [MethodLookupExpr] .source()
+#  574|               getBase(): [OpaqueValueExpr] OpaqueValueExpr
+#  574|               getMethodRef(): [DeclRefExpr] source()
+#  574|           getExistential(): [DeclRefExpr] x
+#  575|     getElement(1): [CallExpr] call to sink(arg:)
+#  575|       getFunction(): [DeclRefExpr] sink(arg:)
+#  575|       getArgument(0): [Argument] arg: call to source()
+#  575|         getExpr(): [CallExpr] call to source()
+#  575|           getFunction(): [MethodLookupExpr] .source()
+#  575|             getBase(): [DeclRefExpr] y
+#  575|             getMethodRef(): [DeclRefExpr] source()
+#  576|     getElement(2): [CallExpr] call to sink(arg:)
+#  576|       getFunction(): [DeclRefExpr] sink(arg:)
+#  576|       getArgument(0): [Argument] arg: OpenExistentialExpr
+#  576|         getExpr(): [OpenExistentialExpr] OpenExistentialExpr
+#  576|           getSubExpr(): [CallExpr] call to source()
+#  576|             getFunction(): [MethodLookupExpr] .source()
+#  576|               getBase(): [OpaqueValueExpr] OpaqueValueExpr
+#  576|               getMethodRef(): [DeclRefExpr] source()
+#  576|           getExistential(): [CallExpr] call to getMyProtocol()
+#  576|             getFunction(): [DeclRefExpr] getMyProtocol()
+#  577|     getElement(3): [CallExpr] call to sink(arg:)
+#  577|       getFunction(): [DeclRefExpr] sink(arg:)
+#  577|       getArgument(0): [Argument] arg: call to source()
+#  577|         getExpr(): [CallExpr] call to source()
+#  577|           getFunction(): [MethodLookupExpr] .source()
+#  577|             getBase(): [CallExpr] call to getMyProtocolImpl()
+#  577|               getFunction(): [DeclRefExpr] getMyProtocolImpl()
+#  577|             getMethodRef(): [DeclRefExpr] source()
+#  580| [Comment] // ---
+#  580| 
 declarations.swift:
 #    1| [StructDecl] Foo
 #    2|   getMember(0): [PatternBindingDecl] var ... = ...
