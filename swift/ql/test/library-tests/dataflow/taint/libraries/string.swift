
// --- stubs ---

typealias unichar = UInt16

struct Locale {
}




















enum CInterop {
  typealias Char = CChar
  typealias PlatformChar = CInterop.Char
}

struct CharacterSet {
  static var whitespaces: CharacterSet { get { return CharacterSet() } }
}

class NSObject {
}

class NSString : NSObject {
  struct CompareOptions : OptionSet {
    init(rawValue: UInt) { self.rawValue = rawValue }

    var rawValue: UInt
  }
}

extension String : CVarArg {
  typealias CompareOptions = NSString.CompareOptions

  public var _cVarArgEncoding: [Int] { get { return [] } }
  static var availableStringEncodings: [String.Encoding] { get { [] } }
  static var defaultCStringEncoding: String.Encoding { get { String.Encoding.utf8 } }

	struct Encoding {
		static let utf8 = Encoding()
	}

	init?(data: Data, encoding: Encoding) { self.init() }



  init(format: String, _ arguments: CVarArg...) { self.init() }
  init(format: String, arguments: [CVarArg]) { self.init() }
  init(format: String, locale: Locale?, _ args: CVarArg...) { self.init() }
  init(format: String, locale: Locale?, arguments: [CVarArg]) { self.init() }

  static func localizedStringWithFormat(_ format: String, _ arguments: CVarArg...) -> String { return "" }

  init?<S>(bytes: S, encoding: String.Encoding) where S : Sequence, S.Element == UInt8 { self.init() }

  init(cString nullTerminatedUTF8: UnsafePointer<CChar>) { self.init() }
  init(cString nullTerminatedUTF8: UnsafePointer<UInt8>) { self.init() }
  init?(bytesNoCopy bytes: UnsafeMutableRawPointer, length: Int, encoding: String.Encoding, freeWhenDone flag: Bool) { self.init() }
  init?(utf8String bytes: UnsafePointer<CChar>) { self.init() }
  init(utf16CodeUnits: UnsafePointer<unichar>, count: Int) { self.init() }
  init(utf16CodeUnitsNoCopy: UnsafePointer<unichar>, count: Int, freeWhenDone flag: Bool) { self.init() }

  init(platformString: UnsafePointer<CInterop.PlatformChar>) { self.init() }

  func withPlatformString<Result>(_ body: (UnsafePointer<CInterop.PlatformChar>) throws -> Result) rethrows -> Result { return 0 as! Result }



  mutating func replaceSubrange<C>(_ subrange: Range<String.Index>, with newElements: C)
    where C : Collection, C.Element == Character {}
}

extension StringProtocol {
  var capitalized: String { get { "" } }
  var localizedCapitalized: String { get { "" } }
  var localizedLowercase: String { get { "" } }
  var localizedUppercase: String { get { "" } }
  var removingPercentEncoding: String? { get { "" } }
  var decomposedStringWithCanonicalMapping: String { get { "" } }
  var decomposedStringWithCompatibilityMapping: String { get { "" } }
  var precomposedStringWithCanonicalMapping: String { get { "" } }
  var precomposedStringWithCompatibilityMapping: String { get { "" } }

  func lowercased(with locale: Locale?) -> String { return "" }
  func uppercased(with locale: Locale?) -> String { return "" }
  func capitalized(with locale: Locale?) -> String { return "" }
  func substring(from index: Self.Index) -> String { return "" }
  func trimmingCharacters(in set: CharacterSet) -> String { return "" }
  func appending<T>(_ aString: T) -> String where T : StringProtocol { return "" }
  func appendingFormat<T>(_ format: T, _ arguments: CVarArg...) -> String where T : StringProtocol { return "" }
  func padding<T>(toLength newLength: Int, withPad padString: T, startingAt padIndex: Int) -> String where T: StringProtocol { return "" }
  func components(separatedBy separator: CharacterSet) -> [String] { return [] }
  func folding(options: String.CompareOptions = [], locale: Locale?) -> String { return "" }
  func propertyListFromStringsFileFormat() -> [String : String] { return [:] }
  func cString(using encoding: String.Encoding) -> [CChar]? { return nil }
  func enumerateLines(invoking body: @escaping (String, inout Bool) -> Void) {}
  func replacingOccurrences<Target, Replacement>(of target: Target, with replacement: Replacement, options: String.CompareOptions = [], range searchRange: Range<Self.Index>? = nil) -> String
    where Target : StringProtocol, Replacement : StringProtocol { return "" }
}

class Data
{
    init<S>(_ elements: S) {}
}

extension Data : Collection {
  typealias Index = Int

  var startIndex: Data.Index { get { return 0 } }
  var endIndex: Data.Index { get { return 0 } }
  subscript(index: Data.Index) -> UInt8 { get { return 0 } }
  func index(after i: Data.Index) -> Data.Index { return 0 }
}

// --- tests ---

func source() -> Int { return 0; }
func sink(arg: Any) {}

func taintThroughInterpolatedStrings() {
  var x = source()

  sink(arg: "\(x)") // $ tainted=137

  sink(arg: "\(x) \(x)") // $ tainted=137

  sink(arg: "\(x) \(0) \(x)") // $ tainted=137

  let y = 42

  sink(arg: "\(y)") // clean

  sink(arg: "\(x) hello \(y)") // $ tainted=137

  sink(arg: "\(y) world \(x)") // $ tainted=137

  x = 0
  sink(arg: "\(x)") // clean
}

func source2() -> String { return ""; }

func taintThroughStringConcatenation() {
  let clean = "abcdef"
  let tainted = source2()

  sink(arg: clean)
  sink(arg: tainted) // $ tainted=161

  sink(arg: clean + clean)
  sink(arg: clean + tainted) // $ tainted=161
  sink(arg: tainted + clean) // $ tainted=161
  sink(arg: tainted + tainted) // $ tainted=161

  sink(arg: ">" + clean + "<")
  sink(arg: ">" + tainted + "<") // $ tainted=161

  sink(arg: clean.appending(clean))
  sink(arg: clean.appending(tainted)) // $ tainted=161
  sink(arg: tainted.appending(clean)) // $ tainted=161
  sink(arg: tainted.appending(tainted)) // $ tainted=161

  var str = "abc"
  sink(arg: str)
  str += "def"
  sink(arg: str)
  str += source2()
  sink(arg: str) // $ tainted=183

  var str2 = "abc"
  sink(arg: str2)
  str2.append("def")
  sink(arg: str2)
  str2.append(source2())
  sink(arg: str2) // $ tainted=190

  var str3 = "abc"
  sink(arg: str3)
  str3.append(contentsOf: "def")
  sink(arg: str3)
  str3.append(contentsOf: source2())
  sink(arg: str3) // $ tainted=197

  var str4 = "abc"
  sink(arg: str4)
  str4.write("def")
  sink(arg: str4)
  str4.write(source2())
  sink(arg: str4) // $ tainted=204

  var str5 = "abc"
  sink(arg: str5)
  str5.insert(contentsOf: "abc", at: str5.startIndex)
  sink(arg: str5)
  str5.insert(contentsOf: source2(), at: str5.startIndex)
  sink(arg: str5) // $ tainted=211
}

func taintThroughSimpleStringOperations() {
  let clean = ""
  let tainted = source2()
  let taintedInt = source()

  sink(arg: String(clean))
  sink(arg: String(tainted)) // $ tainted=217
  sink(arg: String(taintedInt)) // $ tainted=218

  sink(arg: String(format: tainted, 1, 2, 3)) // $ tainted=217
  sink(arg: String(format: tainted, arguments: [])) // $ tainted=217
  sink(arg: String(format: tainted, locale: nil, 1, 2, 3)) // $ tainted=217
  sink(arg: String(format: tainted, locale: nil, arguments: [])) // $ tainted=217
  sink(arg: String.localizedStringWithFormat(tainted, 1, 2, 3)) // $ tainted=217
  sink(arg: String.localizedStringWithFormat("%i %s %i", 1, tainted, 3)) // $ tainted=217
  sink(arg: String(format: "%s", tainted)) // $ tainted=217
  sink(arg: String(format: "%i %i %i", 1, 2, taintedInt)) // $ tainted=218

  sink(arg: String(repeating: clean, count: 2))
  sink(arg: String(repeating: tainted, count: 2)) // $ tainted=217

  sink(arg: tainted.dropFirst(10)) // $ tainted=217
  sink(arg: tainted.dropLast(10)) // $ tainted=217
  sink(arg: tainted.substring(from: tainted.startIndex)) // $ tainted=217
  sink(arg: tainted.lowercased()) // $ tainted=217
  sink(arg: tainted.uppercased()) // $ tainted=217
  sink(arg: tainted.lowercased(with: nil)) // $ tainted=217
  sink(arg: tainted.uppercased(with: nil)) // $ tainted=217
  sink(arg: tainted.capitalized(with: nil)) // $ tainted=217
  sink(arg: tainted.reversed()) // $ tainted=217

  sink(arg: tainted.split(separator: ",")) // $ tainted=217
  sink(arg: tainted.split(whereSeparator: {
    c in return (c == ",")
  })) // $ tainted=217
  sink(arg: tainted.trimmingCharacters(in: CharacterSet.whitespaces)) // $ tainted=217
  sink(arg: tainted.padding(toLength: 20, withPad: " ", startingAt: 0)) // $ tainted=217
  sink(arg: tainted.components(separatedBy: CharacterSet.whitespaces)) // $ tainted=217
  sink(arg: tainted.components(separatedBy: CharacterSet.whitespaces)[0]) // $ tainted=217
  sink(arg: tainted.folding(locale: nil)) // $ tainted=217
  sink(arg: tainted.propertyListFromStringsFileFormat()) // $ tainted=217
  sink(arg: tainted.propertyListFromStringsFileFormat()["key"]!) // $ tainted=217

  sink(arg: clean.enumerateLines(invoking: {
    line, stop in
    sink(arg: line)
    sink(arg: stop)
  }))
  sink(arg: tainted.enumerateLines(invoking: {
    line, stop in
    sink(arg: line) // $ MISSING: tainted=217
    sink(arg: stop)
  }))

  sink(arg: [clean, clean].joined())
  sink(arg: [tainted, clean].joined()) // $ MISSING: tainted=217
  sink(arg: [clean, tainted].joined()) // $ MISSING: tainted=217
  sink(arg: [tainted, tainted].joined()) // $ MISSING: tainted=217

  sink(arg: clean.description)
  sink(arg: tainted.description) // $ tainted=217
  sink(arg: clean.debugDescription)
  sink(arg: tainted.debugDescription) // $ tainted=217
  sink(arg: clean.utf8)
  sink(arg: tainted.utf8) // $ tainted=217
  sink(arg: clean.utf16)
  sink(arg: tainted.utf16) // $ tainted=217
  sink(arg: clean.unicodeScalars)
  sink(arg: tainted.unicodeScalars) // $ tainted=217
  sink(arg: clean.utf8CString)
  sink(arg: tainted.utf8CString) // $ tainted=217
  sink(arg: clean.lazy)
  sink(arg: tainted.lazy) // $ tainted=217
  sink(arg: clean.capitalized)
  sink(arg: tainted.capitalized) // $ tainted=217
  sink(arg: clean.localizedCapitalized)
  sink(arg: tainted.localizedCapitalized) // $ tainted=217
  sink(arg: clean.localizedLowercase)
  sink(arg: tainted.localizedLowercase) // $ tainted=217
  sink(arg: clean.localizedUppercase)
  sink(arg: tainted.localizedUppercase) // $ tainted=217
  sink(arg: clean.decomposedStringWithCanonicalMapping)
  sink(arg: tainted.decomposedStringWithCanonicalMapping) // $ tainted=217
  sink(arg: clean.precomposedStringWithCompatibilityMapping)
  sink(arg: tainted.precomposedStringWithCompatibilityMapping) // $ tainted=217
  sink(arg: clean.removingPercentEncoding!)
  sink(arg: tainted.removingPercentEncoding!) // $ tainted=217

  sink(arg: clean.replacingOccurrences(of: "a", with: "b"))
  sink(arg: tainted.replacingOccurrences(of: "a", with: "b")) // $ tainted=217
  sink(arg: clean.replacingOccurrences(of: "a", with: source2())) // $ tainted=305
}

func taintThroughMutatingStringOperations() {
  var str1 = source2()
  sink(arg: str1) // $ tainted=309
  sink(arg: str1.remove(at: str1.startIndex)) // $ tainted=309
  sink(arg: str1) // $ tainted=309

  var str2 = source2()
  sink(arg: str2) // $ tainted=314
  str2.removeAll()
  sink(arg: str2) // $ SPURIOUS: tainted=314

  var str3 = source2()
  sink(arg: str3) // $ tainted=319
  str3.removeAll(where: { _ in true } )
  sink(arg: str3) // $ SPURIOUS: tainted=319

  var str4 = source2()
  sink(arg: str4) // $ tainted=324
  sink(arg: str4.removeFirst()) // $ tainted=324
  sink(arg: str4) // $ tainted=324
  str4.removeFirst(5)
  sink(arg: str4) // $ tainted=324
  sink(arg: str4.removeLast()) // $ tainted=324
  sink(arg: str4) // $ tainted=324
  str4.removeLast(5)
  sink(arg: str4) // $ tainted=324

  var str5 = source2()
  sink(arg: str5) // $ tainted=335
  str5.removeSubrange(str5.startIndex ... str5.index(str5.startIndex, offsetBy: 5))
  sink(arg: str5) // $ tainted=335

  var str6 = source2()
  sink(arg: str6) // $ tainted=340
  str6.makeContiguousUTF8()
  sink(arg: str6) // $ tainted=340

  var str7 = ""
  sink(arg: str7)
  str7.replaceSubrange((nil as Range<String.Index>?)!, with: source2())
  sink(arg: str7) // $ tainted=347
}

func source3() -> Data { return Data("") }

func taintThroughData() {
  let stringClean = String(data: Data(""), encoding: String.Encoding.utf8)
  let stringTainted = String(data: source3(), encoding: String.Encoding.utf8)

	sink(arg: stringClean!)
	sink(arg: stringTainted!) // $ tainted=355

  sink(arg: String(decoding: Data(""), as: UTF8.self))
  sink(arg: String(decoding: source3(), as: UTF8.self)) // $ tainted=361
}

func taintThroughEncodings() {
  var clean = ""
  var tainted = source2()

  clean.withUTF8({
    buffer in
    sink(arg: buffer[0])
    sink(arg: buffer.baseAddress!)
  })
  tainted.withUTF8({
    buffer in
    sink(arg: buffer[0]) // $ MISSING: tainted=366
    sink(arg: buffer.baseAddress!) // $ MISSING: tainted=366
  })

  clean.withCString({
    ptr in
    sink(arg: ptr[0])
  })
  tainted.withCString({
    ptr in
    sink(arg: ptr[0]) // $ MISSING: tainted=366
  })
  clean.withCString(encodedAs: UTF8.self, {
    ptr in
    sink(arg: ptr[0])
  })
  tainted.withCString(encodedAs: UTF8.self, {
    ptr in
    sink(arg: ptr[0]) // $ MISSING: tainted=366
  })

  let arrayString1 = clean.cString(using: String.Encoding.utf8)!
  sink(arg: arrayString1)
  arrayString1.withUnsafeBufferPointer({
    buffer in
    sink(arg: buffer[0])
    sink(arg: String(cString: buffer.baseAddress!))
  })
  let arrayString2 = tainted.cString(using: String.Encoding.utf8)!
  sink(arg: arrayString2) // $ tainted=366
  arrayString2.withUnsafeBufferPointer({
    buffer in
    sink(arg: buffer[0]) // $ tainted=366
    sink(arg: String(cString: buffer.baseAddress!)) // $ MISSING: tainted=366
  })

  clean.withPlatformString({
    ptr in
    sink(arg: ptr[0])
    sink(arg: String(platformString: ptr))

    let buffer = UnsafeBufferPointer(start: ptr, count: 10)
    let arrayString = Array(buffer)
    sink(arg: buffer[0])
    sink(arg: arrayString[0])
    sink(arg: String(platformString: arrayString))
  })
  tainted.withPlatformString({
    ptr in
    sink(arg: ptr[0]) // $ MISSING: tainted=366
    sink(arg: String(platformString: ptr)) // $ MISSING: tainted=366

    let buffer = UnsafeBufferPointer(start: ptr, count: 10)
    let arrayString = Array(buffer)
    sink(arg: buffer[0]) // $ MISSING: tainted=366
    sink(arg: arrayString[0]) // $ MISSING: tainted=366
    sink(arg: String(platformString: arrayString)) // $ MISSING: tainted=366
  })

  clean.withContiguousStorageIfAvailable({
    ptr in
    sink(arg: ptr[0])
    sink(arg: ptr.baseAddress!)
  })
  tainted.withContiguousStorageIfAvailable({
    ptr in
    sink(arg: ptr[0]) // $ tainted=366
    sink(arg: ptr.baseAddress!) // $ MISSING: tainted=366
  })
}

func source4() -> UInt8 { return 0 }

func taintFromUInt8Array() {
  var cleanUInt8Values: [UInt8] = [0x41, 0x42, 0x43, 0] // "ABC"
  var taintedUInt8Values: [UInt8] = [source4()]

  sink(arg: String(unsafeUninitializedCapacity: 256, initializingUTF8With: {
    (buffer: UnsafeMutableBufferPointer<UInt8>) -> Int in
      sink(arg: buffer[0])
      let _ = buffer.initialize(from: cleanUInt8Values)
      sink(arg: buffer[0])
      return 3
    }
  ))
  sink(arg: String(unsafeUninitializedCapacity: 256, initializingUTF8With: { // $ MISSING: tainted=450
    (buffer: UnsafeMutableBufferPointer<UInt8>) -> Int in
      sink(arg: buffer[0])
      let _ = buffer.initialize(from: taintedUInt8Values)
      sink(arg: buffer[0]) // $ MISSING: tainted=450
      return 256
    }
  ))

  sink(arg: String(bytes: cleanUInt8Values, encoding: String.Encoding.utf8)!)
  sink(arg: String(bytes: taintedUInt8Values, encoding: String.Encoding.utf8)!) // $ tainted=450

  sink(arg: String(cString: cleanUInt8Values))
  sink(arg: String(cString: taintedUInt8Values)) // $ tainted=450

  try! cleanUInt8Values.withUnsafeBufferPointer({
    (buffer: UnsafeBufferPointer<UInt8>) throws in
    sink(arg: buffer[0])
    sink(arg: buffer.baseAddress!)
    sink(arg: String(cString: buffer.baseAddress!))
  })
  try! taintedUInt8Values.withUnsafeBufferPointer({
    (buffer: UnsafeBufferPointer<UInt8>) throws in
    sink(arg: buffer[0]) // $ tainted=450
    sink(arg: buffer.baseAddress!) // $ MISSING: tainted=450
    sink(arg: String(cString: buffer.baseAddress!)) // $ MISSING: tainted=450
  })

  try! cleanUInt8Values.withUnsafeMutableBytes({
    (buffer: UnsafeMutableRawBufferPointer) throws in
    sink(arg: buffer[0])
    sink(arg: buffer.baseAddress!)
    sink(arg: String(bytesNoCopy: buffer.baseAddress!, length: buffer.count, encoding: String.Encoding.utf8, freeWhenDone: false)!)
  })
  try! taintedUInt8Values.withUnsafeMutableBytes({
    (buffer: UnsafeMutableRawBufferPointer) throws in
    sink(arg: buffer[0]) // $ tainted=450
    sink(arg: buffer.baseAddress!) // $ MISSING: tainted=450
    sink(arg: String(bytesNoCopy: buffer.baseAddress!, length: buffer.count, encoding: String.Encoding.utf8, freeWhenDone: false)!) // $ MISSING: tainted=450
  })
}

func source5() -> CChar { return 0 }

func taintThroughCCharArray() {
  let cleanCCharValues: [CChar] = [0x41, 0x42, 0x43, 0]
  let taintedCCharValues: [CChar] = [source5()]

  cleanCCharValues.withUnsafeBufferPointer({
    ptr in
    sink(arg: ptr[0])
    sink(arg: ptr.baseAddress!)
    sink(arg: String(utf8String: ptr.baseAddress!)!)
    sink(arg: String(validatingUTF8: ptr.baseAddress!)!)
    sink(arg: String(cString: ptr.baseAddress!))
  })
  taintedCCharValues.withUnsafeBufferPointer({
    ptr in
    sink(arg: ptr[0]) // $ tainted=506
    sink(arg: ptr.baseAddress!) // $ MISSING: tainted=506
    sink(arg: String(utf8String: ptr.baseAddress!)!) // $ MISSING: tainted=506
    sink(arg: String(validatingUTF8: ptr.baseAddress!)!) // $ MISSING: tainted=506
    sink(arg: String(cString: ptr.baseAddress!)) // $ MISSING: tainted=506
  })

  sink(arg: String(cString: cleanCCharValues))
  sink(arg: String(cString: taintedCCharValues)) // $ tainted=506
}

func source6() -> unichar { return 0 }

func taintThroughUnicharArray() {
  let cleanUnicharValues: [unichar] = [0x41, 0x42, 0x43, 0]
  let taintedUnicharValues: [unichar] = [source6()]

  cleanUnicharValues.withUnsafeBufferPointer({
    ptr in
    sink(arg: ptr[0])
    sink(arg: ptr.baseAddress!)
    sink(arg: String(utf16CodeUnits: ptr.baseAddress!, count: ptr.count))
    sink(arg: String(utf16CodeUnitsNoCopy: ptr.baseAddress!, count: ptr.count, freeWhenDone: false))
  })
  taintedUnicharValues.withUnsafeBufferPointer({
    ptr in
    sink(arg: ptr[0]) // $ tainted=533
    sink(arg: ptr.baseAddress!) // $ MISSING: tainted=533
    sink(arg: String(utf16CodeUnits: ptr.baseAddress!, count: ptr.count)) // $ MISSING: tainted=533
    sink(arg: String(utf16CodeUnitsNoCopy: ptr.baseAddress!, count: ptr.count, freeWhenDone: false)) // $ MISSING: tainted=533
  })
}

func source7() -> Substring { return Substring() }

func taintThroughSubstring() {
  let tainted = source2()

  sink(arg: source7()) // $ tainted=556

  let sub1 = tainted[tainted.startIndex ..< tainted.endIndex]
  sink(arg: sub1) // $ tainted=554
  sink(arg: String(sub1)) // $ tainted=554

  let sub2 = tainted.prefix(10)
  sink(arg: sub2) // $ tainted=554
  sink(arg: String(sub2)) // $ tainted=554

  let sub3 = tainted.prefix(through: tainted.endIndex)
  sink(arg: sub3) // $ tainted=554
  sink(arg: String(sub3)) // $ tainted=554

  let sub4 = tainted.prefix(upTo: tainted.endIndex)
  sink(arg: sub4) // $ tainted=554
  sink(arg: String(sub4)) // $ tainted=554

  let sub5 = tainted.suffix(10)
  sink(arg: sub5) // $ tainted=554
  sink(arg: String(sub5)) // $ tainted=554

  let sub6 = tainted.suffix(from: tainted.startIndex)
  sink(arg: sub6) // $ tainted=554
  sink(arg: String(sub6)) // $ tainted=554
}

func taintedThroughConversion() {
  sink(arg: String(0))
  sink(arg: String(source())) // $ tainted=585
  sink(arg: Int(0).description)
  sink(arg: source().description) // $ tainted=587
  sink(arg: String(describing: 0))
  sink(arg: String(describing: source())) // $ tainted=589

  sink(arg: Int("123")!)
  sink(arg: Int(source2())!) // $ tainted=592
}

func untaintedFields() {
  let tainted = source2()

  sink(arg: String.availableStringEncodings)
  sink(arg: String.defaultCStringEncoding)
  sink(arg: tainted.isContiguousUTF8)
}

func callbackWithCleanPointer(ptr: UnsafeBufferPointer<String.Element>) throws -> Int {
  sink(arg: ptr[0])

  return 0
}

func callbackWithTaintedPointer(ptr: UnsafeBufferPointer<String.Element>) throws -> Int {
  sink(arg: ptr[0]) // $ tainted=617

  return source()
}

func furtherTaintThroughCallbacks() {
  let clean = ""
  let tainted = source2()

  // return values from the closure (1)
  let result1 = clean.withContiguousStorageIfAvailable({
    ptr in
    return 0
  })
  sink(arg: result1!)
  let result2 = clean.withContiguousStorageIfAvailable({
    ptr in
    return source()
  })
  sink(arg: result2!) // $ tainted=627

  // return values from the closure (2)
  if let result3 = clean.withContiguousStorageIfAvailable({
    ptr in
    return 0
  }) {
    sink(arg: result3)
  }
  if let result4 = clean.withContiguousStorageIfAvailable({
    ptr in
    return source()
  }) {
    sink(arg: result4) // $ tainted=640
  }

  // using a non-closure function
  let result5 = try? clean.withContiguousStorageIfAvailable(callbackWithCleanPointer)
  sink(arg: result5!)
  let result6 = try? tainted.withContiguousStorageIfAvailable(callbackWithTaintedPointer)
  sink(arg: result6!) // $ tainted=612
}

<<<<<<< HEAD
func testSubstringMembers() {
  let clean = ""
  let tainted = source2()

  let sub1 = tainted[..<tainted.index(tainted.endIndex, offsetBy: -5)]
  sink(arg: sub1) // $ tainted=654
  sink(arg: sub1.base) // $ tainted=654
  sink(arg: sub1.utf8) // $ tainted=654
  sink(arg: sub1.capitalized) // $ tainted=654
  sink(arg: sub1.description) // $ tainted=654

  var sub2 = tainted[tainted.index(tainted.startIndex, offsetBy: 5)...]
  sink(arg: sub2) // $ tainted=654
  let result1 = sub2.withUTF8({
    buffer in
    sink(arg: buffer[0]) // $ tainted=654
    return source()
  })
  sink(arg: result1) // $ tainted=668

  let sub3 = Substring(sub2.utf8)
  sink(arg: sub3) // $ tainted=654

  var sub4 = clean.prefix(10)
  sink(arg: sub4)
  sub4.replaceSubrange(..<clean.endIndex, with: sub1)
  sink(arg: sub4) // $ tainted=654
=======
func testAppendingFormat() {
  var s1 = source2()
  sink(arg: s1.appendingFormat("%s %i", "", 0)) // $ tainted=653

  var s2 = ""
  sink(arg: s2.appendingFormat(source2(), "", 0)) // $ tainted=657

  var s3 = ""
  sink(arg: s3.appendingFormat("%s %i", source2(), 0)) // $ tainted=660

  var s4 = ""
  sink(arg: s4.appendingFormat("%s %i", "", source())) // $ tainted=663
}

func sourceUInt8() -> UInt8 { return 0 }

func testDecodeCString() {
  var input : [UInt8] = [1, 2, 3, sourceUInt8()]

  let (str1, repaired1) = String.decodeCString(input, as: UTF8.self)!
  sink(arg: str1) // $ tainted=669
  sink(arg: repaired1)

  input.withUnsafeBufferPointer({
    ptr in
    let (str2, repaired2) = String.decodeCString(ptr.baseAddress, as: UTF8.self)!
    sink(arg: str2) // $ MISSING: tainted=669
    sink(arg: repaired2)
  })

  let (str3, repaired3) = String.decodeCString(source2(), as: UTF8.self)!
  sink(arg: str3) // $ tainted=682
  sink(arg: repaired3)

  let (str4, repaired4) = String.decodeCString(&input, as: UTF8.self)!
  sink(arg: str4) // $ tainted=669
  sink(arg: repaired4)
>>>>>>> 06b1cd93
}<|MERGE_RESOLUTION|>--- conflicted
+++ resolved
@@ -649,71 +649,70 @@
   sink(arg: result6!) // $ tainted=612
 }
 
-<<<<<<< HEAD
+func testAppendingFormat() {
+  var s1 = source2()
+  sink(arg: s1.appendingFormat("%s %i", "", 0)) // $ tainted=653
+
+  var s2 = ""
+  sink(arg: s2.appendingFormat(source2(), "", 0)) // $ tainted=657
+
+  var s3 = ""
+  sink(arg: s3.appendingFormat("%s %i", source2(), 0)) // $ tainted=660
+
+  var s4 = ""
+  sink(arg: s4.appendingFormat("%s %i", "", source())) // $ tainted=663
+}
+
+func sourceUInt8() -> UInt8 { return 0 }
+
+func testDecodeCString() {
+  var input : [UInt8] = [1, 2, 3, sourceUInt8()]
+
+  let (str1, repaired1) = String.decodeCString(input, as: UTF8.self)!
+  sink(arg: str1) // $ tainted=669
+  sink(arg: repaired1)
+
+  input.withUnsafeBufferPointer({
+    ptr in
+    let (str2, repaired2) = String.decodeCString(ptr.baseAddress, as: UTF8.self)!
+    sink(arg: str2) // $ MISSING: tainted=669
+    sink(arg: repaired2)
+  })
+
+  let (str3, repaired3) = String.decodeCString(source2(), as: UTF8.self)!
+  sink(arg: str3) // $ tainted=682
+  sink(arg: repaired3)
+
+  let (str4, repaired4) = String.decodeCString(&input, as: UTF8.self)!
+  sink(arg: str4) // $ tainted=669
+  sink(arg: repaired4)
+}
+
 func testSubstringMembers() {
   let clean = ""
   let tainted = source2()
 
   let sub1 = tainted[..<tainted.index(tainted.endIndex, offsetBy: -5)]
-  sink(arg: sub1) // $ tainted=654
-  sink(arg: sub1.base) // $ tainted=654
-  sink(arg: sub1.utf8) // $ tainted=654
-  sink(arg: sub1.capitalized) // $ tainted=654
-  sink(arg: sub1.description) // $ tainted=654
+  sink(arg: sub1) // $ tainted=693
+  sink(arg: sub1.base) // $ tainted=693
+  sink(arg: sub1.utf8) // $ tainted=693
+  sink(arg: sub1.capitalized) // $ tainted=693
+  sink(arg: sub1.description) // $ tainted=693
 
   var sub2 = tainted[tainted.index(tainted.startIndex, offsetBy: 5)...]
-  sink(arg: sub2) // $ tainted=654
+  sink(arg: sub2) // $ tainted=693
   let result1 = sub2.withUTF8({
     buffer in
-    sink(arg: buffer[0]) // $ tainted=654
+    sink(arg: buffer[0]) // $ tainted=693
     return source()
   })
-  sink(arg: result1) // $ tainted=668
+  sink(arg: result1) // $ tainted=707
 
   let sub3 = Substring(sub2.utf8)
-  sink(arg: sub3) // $ tainted=654
+  sink(arg: sub3) // $ tainted=693
 
   var sub4 = clean.prefix(10)
   sink(arg: sub4)
   sub4.replaceSubrange(..<clean.endIndex, with: sub1)
-  sink(arg: sub4) // $ tainted=654
-=======
-func testAppendingFormat() {
-  var s1 = source2()
-  sink(arg: s1.appendingFormat("%s %i", "", 0)) // $ tainted=653
-
-  var s2 = ""
-  sink(arg: s2.appendingFormat(source2(), "", 0)) // $ tainted=657
-
-  var s3 = ""
-  sink(arg: s3.appendingFormat("%s %i", source2(), 0)) // $ tainted=660
-
-  var s4 = ""
-  sink(arg: s4.appendingFormat("%s %i", "", source())) // $ tainted=663
-}
-
-func sourceUInt8() -> UInt8 { return 0 }
-
-func testDecodeCString() {
-  var input : [UInt8] = [1, 2, 3, sourceUInt8()]
-
-  let (str1, repaired1) = String.decodeCString(input, as: UTF8.self)!
-  sink(arg: str1) // $ tainted=669
-  sink(arg: repaired1)
-
-  input.withUnsafeBufferPointer({
-    ptr in
-    let (str2, repaired2) = String.decodeCString(ptr.baseAddress, as: UTF8.self)!
-    sink(arg: str2) // $ MISSING: tainted=669
-    sink(arg: repaired2)
-  })
-
-  let (str3, repaired3) = String.decodeCString(source2(), as: UTF8.self)!
-  sink(arg: str3) // $ tainted=682
-  sink(arg: repaired3)
-
-  let (str4, repaired4) = String.decodeCString(&input, as: UTF8.self)!
-  sink(arg: str4) // $ tainted=669
-  sink(arg: repaired4)
->>>>>>> 06b1cd93
+  sink(arg: sub4) // $ tainted=693
 }