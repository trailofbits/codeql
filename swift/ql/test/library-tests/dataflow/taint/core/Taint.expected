--- conflicted
+++ resolved
@@ -1,5 +1,4 @@
 edges
-<<<<<<< HEAD
 | conversions.swift:33:16:33:26 | call to sourceInt() | conversions.swift:33:12:33:27 | call to Self.init(_:) |
 | conversions.swift:34:18:34:28 | call to sourceInt() | conversions.swift:34:12:34:29 | call to Self.init(_:) |
 | conversions.swift:35:18:35:28 | call to sourceInt() | conversions.swift:35:12:35:29 | call to Float.init(_:) |
@@ -65,8 +64,12 @@
 | conversions.swift:136:19:136:32 | call to sourceString() | conversions.swift:136:12:136:33 | call to String.init(_:) |
 | conversions.swift:144:12:144:35 | call to MyString.init(_:) | conversions.swift:144:12:144:35 | call to MyString.init(_:) [some:0] |
 | conversions.swift:144:12:144:35 | call to MyString.init(_:) | conversions.swift:145:12:145:12 | ms2 |
+| conversions.swift:144:12:144:35 | call to MyString.init(_:) | conversions.swift:146:12:146:16 | .description |
+| conversions.swift:144:12:144:35 | call to MyString.init(_:) | conversions.swift:147:12:147:16 | .debugDescription |
 | conversions.swift:144:12:144:35 | call to MyString.init(_:) [some:0] | conversions.swift:144:12:144:36 | ...! |
 | conversions.swift:144:12:144:36 | ...! | conversions.swift:145:12:145:12 | ms2 |
+| conversions.swift:144:12:144:36 | ...! | conversions.swift:146:12:146:16 | .description |
+| conversions.swift:144:12:144:36 | ...! | conversions.swift:147:12:147:16 | .debugDescription |
 | conversions.swift:144:21:144:34 | call to sourceString() | conversions.swift:144:12:144:35 | call to MyString.init(_:) |
 | conversions.swift:152:31:152:44 | call to sourceString() | conversions.swift:153:12:153:12 | parent |
 | conversions.swift:152:31:152:44 | call to sourceString() | conversions.swift:154:12:154:12 | parent |
@@ -96,70 +99,6 @@
 | conversions.swift:186:31:186:31 | arr2 [Collection element] | conversions.swift:186:15:186:35 | call to ContiguousArray<Element>.init(_:) [Collection element] |
 | conversions.swift:189:13:189:13 | arr1c [Collection element] | conversions.swift:189:13:189:20 | ...[...] |
 | conversions.swift:190:13:190:13 | arr2c [Collection element] | conversions.swift:190:13:190:20 | ...[...] |
-=======
-| conversions.swift:27:16:27:26 | call to sourceInt() | conversions.swift:27:12:27:27 | call to Self.init(_:) |
-| conversions.swift:28:18:28:28 | call to sourceInt() | conversions.swift:28:12:28:29 | call to Self.init(_:) |
-| conversions.swift:29:18:29:28 | call to sourceInt() | conversions.swift:29:12:29:29 | call to Float.init(_:) |
-| conversions.swift:30:19:30:29 | call to sourceInt() | conversions.swift:30:12:30:30 | call to String.init(_:) |
-| conversions.swift:31:12:31:30 | call to String.init(_:) | conversions.swift:31:12:31:32 | .utf8 |
-| conversions.swift:31:19:31:29 | call to sourceInt() | conversions.swift:31:12:31:30 | call to String.init(_:) |
-| conversions.swift:33:12:33:30 | [...] [Collection element] | conversions.swift:35:12:35:12 | arr [Collection element] |
-| conversions.swift:33:12:33:30 | [...] [Collection element] | conversions.swift:37:20:37:20 | arr [Collection element] |
-| conversions.swift:33:19:33:29 | call to sourceInt() | conversions.swift:33:12:33:30 | [...] [Collection element] |
-| conversions.swift:35:12:35:12 | arr [Collection element] | conversions.swift:35:12:35:17 | ...[...] |
-| conversions.swift:37:12:37:23 | call to Array<Element>.init(_:) [Collection element] | conversions.swift:37:12:37:26 | ...[...] |
-| conversions.swift:37:20:37:20 | arr [Collection element] | conversions.swift:37:12:37:23 | call to Array<Element>.init(_:) [Collection element] |
-| conversions.swift:39:12:39:39 | call to Array<Element>.init(_:) [Collection element] | conversions.swift:39:12:39:42 | ...[...] |
-| conversions.swift:39:20:39:33 | call to sourceString() | conversions.swift:39:20:39:35 | .utf8 |
-| conversions.swift:39:20:39:35 | .utf8 | conversions.swift:39:12:39:39 | call to Array<Element>.init(_:) [Collection element] |
-| conversions.swift:41:13:41:23 | call to sourceInt() | conversions.swift:42:13:42:13 | v |
-| conversions.swift:45:18:45:41 | call to numericCast(_:) | conversions.swift:46:12:46:12 | v2 |
-| conversions.swift:45:30:45:40 | call to sourceInt() | conversions.swift:45:18:45:41 | call to numericCast(_:) |
-| conversions.swift:48:17:48:57 | call to unsafeBitCast(_:to:) | conversions.swift:49:12:49:12 | v4 |
-| conversions.swift:48:31:48:41 | call to sourceInt() | conversions.swift:48:17:48:57 | call to unsafeBitCast(_:to:) |
-| conversions.swift:51:11:51:47 | call to Self.init(truncatingIfNeeded:) | conversions.swift:52:12:52:12 | v5 |
-| conversions.swift:51:36:51:46 | call to sourceInt() | conversions.swift:51:11:51:47 | call to Self.init(truncatingIfNeeded:) |
-| conversions.swift:54:11:54:39 | call to UInt.init(bitPattern:) | conversions.swift:55:12:55:12 | v6 |
-| conversions.swift:54:28:54:38 | call to sourceInt() | conversions.swift:54:11:54:39 | call to UInt.init(bitPattern:) |
-| conversions.swift:57:12:57:36 | call to Self.init(exactly:) [some:0] | conversions.swift:57:12:57:37 | ...! |
-| conversions.swift:57:25:57:35 | call to sourceInt() | conversions.swift:57:12:57:36 | call to Self.init(exactly:) [some:0] |
-| conversions.swift:58:26:58:36 | call to sourceInt() | conversions.swift:58:12:58:37 | call to Self.init(clamping:) |
-| conversions.swift:59:36:59:46 | call to sourceInt() | conversions.swift:59:12:59:47 | call to Self.init(truncatingIfNeeded:) |
-| conversions.swift:60:12:60:41 | call to Self.init(_:radix:) | conversions.swift:60:12:60:42 | ...! |
-| conversions.swift:60:16:60:29 | call to sourceString() | conversions.swift:60:12:60:41 | call to Self.init(_:radix:) |
-| conversions.swift:62:30:62:40 | call to sourceInt() | conversions.swift:62:12:62:41 | call to Self.init(littleEndian:) |
-| conversions.swift:63:27:63:37 | call to sourceInt() | conversions.swift:63:12:63:38 | call to Self.init(bigEndian:) |
-| conversions.swift:64:12:64:22 | call to sourceInt() | conversions.swift:64:12:64:24 | .littleEndian |
-| conversions.swift:65:12:65:22 | call to sourceInt() | conversions.swift:65:12:65:24 | .bigEndian |
-| conversions.swift:70:18:70:30 | call to sourceFloat() | conversions.swift:70:12:70:31 | call to Float.init(_:) |
-| conversions.swift:71:18:71:30 | call to sourceFloat() | conversions.swift:71:12:71:31 | call to UInt8.init(_:) |
-| conversions.swift:72:19:72:31 | call to sourceFloat() | conversions.swift:72:12:72:32 | call to String.init(_:) |
-| conversions.swift:73:12:73:32 | call to String.init(_:) | conversions.swift:73:12:73:34 | .utf8 |
-| conversions.swift:73:19:73:31 | call to sourceFloat() | conversions.swift:73:12:73:32 | call to String.init(_:) |
-| conversions.swift:75:18:75:30 | call to sourceFloat() | conversions.swift:75:12:75:31 | call to Float.init(_:) |
-| conversions.swift:76:41:76:51 | call to sourceInt() | conversions.swift:76:12:76:70 | call to Float.init(sign:exponent:significand:) |
-| conversions.swift:77:57:77:69 | call to sourceFloat() | conversions.swift:77:12:77:70 | call to Float.init(sign:exponent:significand:) |
-| conversions.swift:79:44:79:56 | call to sourceFloat() | conversions.swift:79:12:79:57 | call to Float.init(signOf:magnitudeOf:) |
-| conversions.swift:81:12:81:24 | call to sourceFloat() | conversions.swift:81:12:81:26 | .exponent |
-| conversions.swift:82:12:82:24 | call to sourceFloat() | conversions.swift:82:12:82:26 | .significand |
-| conversions.swift:87:19:87:32 | call to sourceString() | conversions.swift:87:12:87:33 | call to String.init(_:) |
-| conversions.swift:95:12:95:35 | call to MyString.init(_:) | conversions.swift:95:12:95:35 | call to MyString.init(_:) [some:0] |
-| conversions.swift:95:12:95:35 | call to MyString.init(_:) | conversions.swift:96:12:96:12 | ms2 |
-| conversions.swift:95:12:95:35 | call to MyString.init(_:) | conversions.swift:97:12:97:16 | .description |
-| conversions.swift:95:12:95:35 | call to MyString.init(_:) | conversions.swift:98:12:98:16 | .debugDescription |
-| conversions.swift:95:12:95:35 | call to MyString.init(_:) [some:0] | conversions.swift:95:12:95:36 | ...! |
-| conversions.swift:95:12:95:36 | ...! | conversions.swift:96:12:96:12 | ms2 |
-| conversions.swift:95:12:95:36 | ...! | conversions.swift:97:12:97:16 | .description |
-| conversions.swift:95:12:95:36 | ...! | conversions.swift:98:12:98:16 | .debugDescription |
-| conversions.swift:95:21:95:34 | call to sourceString() | conversions.swift:95:12:95:35 | call to MyString.init(_:) |
-| conversions.swift:103:31:103:44 | call to sourceString() | conversions.swift:104:12:104:12 | parent |
-| conversions.swift:103:31:103:44 | call to sourceString() | conversions.swift:105:12:105:12 | parent |
-| conversions.swift:103:31:103:44 | call to sourceString() | conversions.swift:107:40:107:40 | parent |
-| conversions.swift:107:25:107:69 | call to unsafeDowncast(_:to:) | conversions.swift:108:12:108:12 | v3 |
-| conversions.swift:107:25:107:69 | call to unsafeDowncast(_:to:) | conversions.swift:109:12:109:12 | v3 |
-| conversions.swift:107:40:107:40 | parent | conversions.swift:107:25:107:69 | call to unsafeDowncast(_:to:) |
-| conversions.swift:117:24:117:34 | call to sourceInt() | conversions.swift:117:12:117:35 | call to Self.init(_:) |
->>>>>>> e124a703
 | file://:0:0:0:0 | self [first] | file://:0:0:0:0 | .first |
 | file://:0:0:0:0 | self [second] | file://:0:0:0:0 | .second |
 | file://:0:0:0:0 | value | file://:0:0:0:0 | [post] self [first] |
@@ -241,7 +180,6 @@
 | try.swift:18:18:18:25 | call to source() | try.swift:18:18:18:25 | call to source() [some:0] |
 | try.swift:18:18:18:25 | call to source() [some:0] | try.swift:18:13:18:25 | try? ... [some:0] |
 nodes
-<<<<<<< HEAD
 | conversions.swift:32:12:32:22 | call to sourceInt() | semmle.label | call to sourceInt() |
 | conversions.swift:33:12:33:27 | call to Self.init(_:) | semmle.label | call to Self.init(_:) |
 | conversions.swift:33:16:33:26 | call to sourceInt() | semmle.label | call to sourceInt() |
@@ -357,6 +295,8 @@
 | conversions.swift:144:12:144:36 | ...! | semmle.label | ...! |
 | conversions.swift:144:21:144:34 | call to sourceString() | semmle.label | call to sourceString() |
 | conversions.swift:145:12:145:12 | ms2 | semmle.label | ms2 |
+| conversions.swift:146:12:146:16 | .description | semmle.label | .description |
+| conversions.swift:147:12:147:16 | .debugDescription | semmle.label | .debugDescription |
 | conversions.swift:152:31:152:44 | call to sourceString() | semmle.label | call to sourceString() |
 | conversions.swift:153:12:153:12 | parent | semmle.label | parent |
 | conversions.swift:154:12:154:12 | parent | semmle.label | parent |
@@ -389,104 +329,6 @@
 | conversions.swift:189:13:189:20 | ...[...] | semmle.label | ...[...] |
 | conversions.swift:190:13:190:13 | arr2c [Collection element] | semmle.label | arr2c [Collection element] |
 | conversions.swift:190:13:190:20 | ...[...] | semmle.label | ...[...] |
-=======
-| conversions.swift:26:12:26:22 | call to sourceInt() | semmle.label | call to sourceInt() |
-| conversions.swift:27:12:27:27 | call to Self.init(_:) | semmle.label | call to Self.init(_:) |
-| conversions.swift:27:16:27:26 | call to sourceInt() | semmle.label | call to sourceInt() |
-| conversions.swift:28:12:28:29 | call to Self.init(_:) | semmle.label | call to Self.init(_:) |
-| conversions.swift:28:18:28:28 | call to sourceInt() | semmle.label | call to sourceInt() |
-| conversions.swift:29:12:29:29 | call to Float.init(_:) | semmle.label | call to Float.init(_:) |
-| conversions.swift:29:18:29:28 | call to sourceInt() | semmle.label | call to sourceInt() |
-| conversions.swift:30:12:30:30 | call to String.init(_:) | semmle.label | call to String.init(_:) |
-| conversions.swift:30:19:30:29 | call to sourceInt() | semmle.label | call to sourceInt() |
-| conversions.swift:31:12:31:30 | call to String.init(_:) | semmle.label | call to String.init(_:) |
-| conversions.swift:31:12:31:32 | .utf8 | semmle.label | .utf8 |
-| conversions.swift:31:19:31:29 | call to sourceInt() | semmle.label | call to sourceInt() |
-| conversions.swift:33:12:33:30 | [...] [Collection element] | semmle.label | [...] [Collection element] |
-| conversions.swift:33:19:33:29 | call to sourceInt() | semmle.label | call to sourceInt() |
-| conversions.swift:35:12:35:12 | arr [Collection element] | semmle.label | arr [Collection element] |
-| conversions.swift:35:12:35:17 | ...[...] | semmle.label | ...[...] |
-| conversions.swift:37:12:37:23 | call to Array<Element>.init(_:) [Collection element] | semmle.label | call to Array<Element>.init(_:) [Collection element] |
-| conversions.swift:37:12:37:26 | ...[...] | semmle.label | ...[...] |
-| conversions.swift:37:20:37:20 | arr [Collection element] | semmle.label | arr [Collection element] |
-| conversions.swift:39:12:39:39 | call to Array<Element>.init(_:) [Collection element] | semmle.label | call to Array<Element>.init(_:) [Collection element] |
-| conversions.swift:39:12:39:42 | ...[...] | semmle.label | ...[...] |
-| conversions.swift:39:20:39:33 | call to sourceString() | semmle.label | call to sourceString() |
-| conversions.swift:39:20:39:35 | .utf8 | semmle.label | .utf8 |
-| conversions.swift:41:13:41:23 | call to sourceInt() | semmle.label | call to sourceInt() |
-| conversions.swift:42:13:42:13 | v | semmle.label | v |
-| conversions.swift:45:18:45:41 | call to numericCast(_:) | semmle.label | call to numericCast(_:) |
-| conversions.swift:45:30:45:40 | call to sourceInt() | semmle.label | call to sourceInt() |
-| conversions.swift:46:12:46:12 | v2 | semmle.label | v2 |
-| conversions.swift:48:17:48:57 | call to unsafeBitCast(_:to:) | semmle.label | call to unsafeBitCast(_:to:) |
-| conversions.swift:48:31:48:41 | call to sourceInt() | semmle.label | call to sourceInt() |
-| conversions.swift:49:12:49:12 | v4 | semmle.label | v4 |
-| conversions.swift:51:11:51:47 | call to Self.init(truncatingIfNeeded:) | semmle.label | call to Self.init(truncatingIfNeeded:) |
-| conversions.swift:51:36:51:46 | call to sourceInt() | semmle.label | call to sourceInt() |
-| conversions.swift:52:12:52:12 | v5 | semmle.label | v5 |
-| conversions.swift:54:11:54:39 | call to UInt.init(bitPattern:) | semmle.label | call to UInt.init(bitPattern:) |
-| conversions.swift:54:28:54:38 | call to sourceInt() | semmle.label | call to sourceInt() |
-| conversions.swift:55:12:55:12 | v6 | semmle.label | v6 |
-| conversions.swift:57:12:57:36 | call to Self.init(exactly:) [some:0] | semmle.label | call to Self.init(exactly:) [some:0] |
-| conversions.swift:57:12:57:37 | ...! | semmle.label | ...! |
-| conversions.swift:57:25:57:35 | call to sourceInt() | semmle.label | call to sourceInt() |
-| conversions.swift:58:12:58:37 | call to Self.init(clamping:) | semmle.label | call to Self.init(clamping:) |
-| conversions.swift:58:26:58:36 | call to sourceInt() | semmle.label | call to sourceInt() |
-| conversions.swift:59:12:59:47 | call to Self.init(truncatingIfNeeded:) | semmle.label | call to Self.init(truncatingIfNeeded:) |
-| conversions.swift:59:36:59:46 | call to sourceInt() | semmle.label | call to sourceInt() |
-| conversions.swift:60:12:60:41 | call to Self.init(_:radix:) | semmle.label | call to Self.init(_:radix:) |
-| conversions.swift:60:12:60:42 | ...! | semmle.label | ...! |
-| conversions.swift:60:16:60:29 | call to sourceString() | semmle.label | call to sourceString() |
-| conversions.swift:62:12:62:41 | call to Self.init(littleEndian:) | semmle.label | call to Self.init(littleEndian:) |
-| conversions.swift:62:30:62:40 | call to sourceInt() | semmle.label | call to sourceInt() |
-| conversions.swift:63:12:63:38 | call to Self.init(bigEndian:) | semmle.label | call to Self.init(bigEndian:) |
-| conversions.swift:63:27:63:37 | call to sourceInt() | semmle.label | call to sourceInt() |
-| conversions.swift:64:12:64:22 | call to sourceInt() | semmle.label | call to sourceInt() |
-| conversions.swift:64:12:64:24 | .littleEndian | semmle.label | .littleEndian |
-| conversions.swift:65:12:65:22 | call to sourceInt() | semmle.label | call to sourceInt() |
-| conversions.swift:65:12:65:24 | .bigEndian | semmle.label | .bigEndian |
-| conversions.swift:69:12:69:24 | call to sourceFloat() | semmle.label | call to sourceFloat() |
-| conversions.swift:70:12:70:31 | call to Float.init(_:) | semmle.label | call to Float.init(_:) |
-| conversions.swift:70:18:70:30 | call to sourceFloat() | semmle.label | call to sourceFloat() |
-| conversions.swift:71:12:71:31 | call to UInt8.init(_:) | semmle.label | call to UInt8.init(_:) |
-| conversions.swift:71:18:71:30 | call to sourceFloat() | semmle.label | call to sourceFloat() |
-| conversions.swift:72:12:72:32 | call to String.init(_:) | semmle.label | call to String.init(_:) |
-| conversions.swift:72:19:72:31 | call to sourceFloat() | semmle.label | call to sourceFloat() |
-| conversions.swift:73:12:73:32 | call to String.init(_:) | semmle.label | call to String.init(_:) |
-| conversions.swift:73:12:73:34 | .utf8 | semmle.label | .utf8 |
-| conversions.swift:73:19:73:31 | call to sourceFloat() | semmle.label | call to sourceFloat() |
-| conversions.swift:75:12:75:31 | call to Float.init(_:) | semmle.label | call to Float.init(_:) |
-| conversions.swift:75:18:75:30 | call to sourceFloat() | semmle.label | call to sourceFloat() |
-| conversions.swift:76:12:76:70 | call to Float.init(sign:exponent:significand:) | semmle.label | call to Float.init(sign:exponent:significand:) |
-| conversions.swift:76:41:76:51 | call to sourceInt() | semmle.label | call to sourceInt() |
-| conversions.swift:77:12:77:70 | call to Float.init(sign:exponent:significand:) | semmle.label | call to Float.init(sign:exponent:significand:) |
-| conversions.swift:77:57:77:69 | call to sourceFloat() | semmle.label | call to sourceFloat() |
-| conversions.swift:79:12:79:57 | call to Float.init(signOf:magnitudeOf:) | semmle.label | call to Float.init(signOf:magnitudeOf:) |
-| conversions.swift:79:44:79:56 | call to sourceFloat() | semmle.label | call to sourceFloat() |
-| conversions.swift:81:12:81:24 | call to sourceFloat() | semmle.label | call to sourceFloat() |
-| conversions.swift:81:12:81:26 | .exponent | semmle.label | .exponent |
-| conversions.swift:82:12:82:24 | call to sourceFloat() | semmle.label | call to sourceFloat() |
-| conversions.swift:82:12:82:26 | .significand | semmle.label | .significand |
-| conversions.swift:86:12:86:25 | call to sourceString() | semmle.label | call to sourceString() |
-| conversions.swift:87:12:87:33 | call to String.init(_:) | semmle.label | call to String.init(_:) |
-| conversions.swift:87:19:87:32 | call to sourceString() | semmle.label | call to sourceString() |
-| conversions.swift:95:12:95:35 | call to MyString.init(_:) | semmle.label | call to MyString.init(_:) |
-| conversions.swift:95:12:95:35 | call to MyString.init(_:) [some:0] | semmle.label | call to MyString.init(_:) [some:0] |
-| conversions.swift:95:12:95:36 | ...! | semmle.label | ...! |
-| conversions.swift:95:21:95:34 | call to sourceString() | semmle.label | call to sourceString() |
-| conversions.swift:96:12:96:12 | ms2 | semmle.label | ms2 |
-| conversions.swift:97:12:97:16 | .description | semmle.label | .description |
-| conversions.swift:98:12:98:16 | .debugDescription | semmle.label | .debugDescription |
-| conversions.swift:103:31:103:44 | call to sourceString() | semmle.label | call to sourceString() |
-| conversions.swift:104:12:104:12 | parent | semmle.label | parent |
-| conversions.swift:105:12:105:12 | parent | semmle.label | parent |
-| conversions.swift:107:25:107:69 | call to unsafeDowncast(_:to:) | semmle.label | call to unsafeDowncast(_:to:) |
-| conversions.swift:107:40:107:40 | parent | semmle.label | parent |
-| conversions.swift:108:12:108:12 | v3 | semmle.label | v3 |
-| conversions.swift:109:12:109:12 | v3 | semmle.label | v3 |
-| conversions.swift:117:12:117:35 | call to Self.init(_:) | semmle.label | call to Self.init(_:) |
-| conversions.swift:117:24:117:34 | call to sourceInt() | semmle.label | call to sourceInt() |
->>>>>>> e124a703
 | file://:0:0:0:0 | .first | semmle.label | .first |
 | file://:0:0:0:0 | .second | semmle.label | .second |
 | file://:0:0:0:0 | [post] self [first] | semmle.label | [post] self [first] |
@@ -614,7 +456,6 @@
 | stringinterpolation.swift:28:14:28:21 | call to source() | stringinterpolation.swift:7:6:7:6 | value | file://:0:0:0:0 | [post] self [second] | stringinterpolation.swift:28:2:28:2 | [post] p2 [second] |
 | stringinterpolation.swift:31:21:31:21 | p2 [second] | stringinterpolation.swift:7:6:7:6 | self [second] | file://:0:0:0:0 | .second | stringinterpolation.swift:31:21:31:24 | .second |
 #select
-<<<<<<< HEAD
 | conversions.swift:32:12:32:22 | call to sourceInt() | conversions.swift:32:12:32:22 | call to sourceInt() | conversions.swift:32:12:32:22 | call to sourceInt() | result |
 | conversions.swift:33:12:33:27 | call to Self.init(_:) | conversions.swift:33:16:33:26 | call to sourceInt() | conversions.swift:33:12:33:27 | call to Self.init(_:) | result |
 | conversions.swift:34:12:34:29 | call to Self.init(_:) | conversions.swift:34:18:34:28 | call to sourceInt() | conversions.swift:34:12:34:29 | call to Self.init(_:) | result |
@@ -664,6 +505,8 @@
 | conversions.swift:135:12:135:25 | call to sourceString() | conversions.swift:135:12:135:25 | call to sourceString() | conversions.swift:135:12:135:25 | call to sourceString() | result |
 | conversions.swift:136:12:136:33 | call to String.init(_:) | conversions.swift:136:19:136:32 | call to sourceString() | conversions.swift:136:12:136:33 | call to String.init(_:) | result |
 | conversions.swift:145:12:145:12 | ms2 | conversions.swift:144:21:144:34 | call to sourceString() | conversions.swift:145:12:145:12 | ms2 | result |
+| conversions.swift:146:12:146:16 | .description | conversions.swift:144:21:144:34 | call to sourceString() | conversions.swift:146:12:146:16 | .description | result |
+| conversions.swift:147:12:147:16 | .debugDescription | conversions.swift:144:21:144:34 | call to sourceString() | conversions.swift:147:12:147:16 | .debugDescription | result |
 | conversions.swift:153:12:153:12 | parent | conversions.swift:152:31:152:44 | call to sourceString() | conversions.swift:153:12:153:12 | parent | result |
 | conversions.swift:154:12:154:12 | parent | conversions.swift:152:31:152:44 | call to sourceString() | conversions.swift:154:12:154:12 | parent | result |
 | conversions.swift:157:12:157:12 | v3 | conversions.swift:152:31:152:44 | call to sourceString() | conversions.swift:157:12:157:12 | v3 | result |
@@ -676,51 +519,6 @@
 | conversions.swift:183:13:183:20 | ...[...] | conversions.swift:172:15:172:25 | call to sourceInt() | conversions.swift:183:13:183:20 | ...[...] | result |
 | conversions.swift:189:13:189:20 | ...[...] | conversions.swift:171:14:171:26 | call to sourceArray() | conversions.swift:189:13:189:20 | ...[...] | result |
 | conversions.swift:190:13:190:20 | ...[...] | conversions.swift:172:15:172:25 | call to sourceInt() | conversions.swift:190:13:190:20 | ...[...] | result |
-=======
-| conversions.swift:26:12:26:22 | call to sourceInt() | conversions.swift:26:12:26:22 | call to sourceInt() | conversions.swift:26:12:26:22 | call to sourceInt() | result |
-| conversions.swift:27:12:27:27 | call to Self.init(_:) | conversions.swift:27:16:27:26 | call to sourceInt() | conversions.swift:27:12:27:27 | call to Self.init(_:) | result |
-| conversions.swift:28:12:28:29 | call to Self.init(_:) | conversions.swift:28:18:28:28 | call to sourceInt() | conversions.swift:28:12:28:29 | call to Self.init(_:) | result |
-| conversions.swift:29:12:29:29 | call to Float.init(_:) | conversions.swift:29:18:29:28 | call to sourceInt() | conversions.swift:29:12:29:29 | call to Float.init(_:) | result |
-| conversions.swift:30:12:30:30 | call to String.init(_:) | conversions.swift:30:19:30:29 | call to sourceInt() | conversions.swift:30:12:30:30 | call to String.init(_:) | result |
-| conversions.swift:31:12:31:32 | .utf8 | conversions.swift:31:19:31:29 | call to sourceInt() | conversions.swift:31:12:31:32 | .utf8 | result |
-| conversions.swift:35:12:35:17 | ...[...] | conversions.swift:33:19:33:29 | call to sourceInt() | conversions.swift:35:12:35:17 | ...[...] | result |
-| conversions.swift:37:12:37:26 | ...[...] | conversions.swift:33:19:33:29 | call to sourceInt() | conversions.swift:37:12:37:26 | ...[...] | result |
-| conversions.swift:39:12:39:42 | ...[...] | conversions.swift:39:20:39:33 | call to sourceString() | conversions.swift:39:12:39:42 | ...[...] | result |
-| conversions.swift:42:13:42:13 | v | conversions.swift:41:13:41:23 | call to sourceInt() | conversions.swift:42:13:42:13 | v | result |
-| conversions.swift:46:12:46:12 | v2 | conversions.swift:45:30:45:40 | call to sourceInt() | conversions.swift:46:12:46:12 | v2 | result |
-| conversions.swift:49:12:49:12 | v4 | conversions.swift:48:31:48:41 | call to sourceInt() | conversions.swift:49:12:49:12 | v4 | result |
-| conversions.swift:52:12:52:12 | v5 | conversions.swift:51:36:51:46 | call to sourceInt() | conversions.swift:52:12:52:12 | v5 | result |
-| conversions.swift:55:12:55:12 | v6 | conversions.swift:54:28:54:38 | call to sourceInt() | conversions.swift:55:12:55:12 | v6 | result |
-| conversions.swift:57:12:57:37 | ...! | conversions.swift:57:25:57:35 | call to sourceInt() | conversions.swift:57:12:57:37 | ...! | result |
-| conversions.swift:58:12:58:37 | call to Self.init(clamping:) | conversions.swift:58:26:58:36 | call to sourceInt() | conversions.swift:58:12:58:37 | call to Self.init(clamping:) | result |
-| conversions.swift:59:12:59:47 | call to Self.init(truncatingIfNeeded:) | conversions.swift:59:36:59:46 | call to sourceInt() | conversions.swift:59:12:59:47 | call to Self.init(truncatingIfNeeded:) | result |
-| conversions.swift:60:12:60:42 | ...! | conversions.swift:60:16:60:29 | call to sourceString() | conversions.swift:60:12:60:42 | ...! | result |
-| conversions.swift:62:12:62:41 | call to Self.init(littleEndian:) | conversions.swift:62:30:62:40 | call to sourceInt() | conversions.swift:62:12:62:41 | call to Self.init(littleEndian:) | result |
-| conversions.swift:63:12:63:38 | call to Self.init(bigEndian:) | conversions.swift:63:27:63:37 | call to sourceInt() | conversions.swift:63:12:63:38 | call to Self.init(bigEndian:) | result |
-| conversions.swift:64:12:64:24 | .littleEndian | conversions.swift:64:12:64:22 | call to sourceInt() | conversions.swift:64:12:64:24 | .littleEndian | result |
-| conversions.swift:65:12:65:24 | .bigEndian | conversions.swift:65:12:65:22 | call to sourceInt() | conversions.swift:65:12:65:24 | .bigEndian | result |
-| conversions.swift:69:12:69:24 | call to sourceFloat() | conversions.swift:69:12:69:24 | call to sourceFloat() | conversions.swift:69:12:69:24 | call to sourceFloat() | result |
-| conversions.swift:70:12:70:31 | call to Float.init(_:) | conversions.swift:70:18:70:30 | call to sourceFloat() | conversions.swift:70:12:70:31 | call to Float.init(_:) | result |
-| conversions.swift:71:12:71:31 | call to UInt8.init(_:) | conversions.swift:71:18:71:30 | call to sourceFloat() | conversions.swift:71:12:71:31 | call to UInt8.init(_:) | result |
-| conversions.swift:72:12:72:32 | call to String.init(_:) | conversions.swift:72:19:72:31 | call to sourceFloat() | conversions.swift:72:12:72:32 | call to String.init(_:) | result |
-| conversions.swift:73:12:73:34 | .utf8 | conversions.swift:73:19:73:31 | call to sourceFloat() | conversions.swift:73:12:73:34 | .utf8 | result |
-| conversions.swift:75:12:75:31 | call to Float.init(_:) | conversions.swift:75:18:75:30 | call to sourceFloat() | conversions.swift:75:12:75:31 | call to Float.init(_:) | result |
-| conversions.swift:76:12:76:70 | call to Float.init(sign:exponent:significand:) | conversions.swift:76:41:76:51 | call to sourceInt() | conversions.swift:76:12:76:70 | call to Float.init(sign:exponent:significand:) | result |
-| conversions.swift:77:12:77:70 | call to Float.init(sign:exponent:significand:) | conversions.swift:77:57:77:69 | call to sourceFloat() | conversions.swift:77:12:77:70 | call to Float.init(sign:exponent:significand:) | result |
-| conversions.swift:79:12:79:57 | call to Float.init(signOf:magnitudeOf:) | conversions.swift:79:44:79:56 | call to sourceFloat() | conversions.swift:79:12:79:57 | call to Float.init(signOf:magnitudeOf:) | result |
-| conversions.swift:81:12:81:26 | .exponent | conversions.swift:81:12:81:24 | call to sourceFloat() | conversions.swift:81:12:81:26 | .exponent | result |
-| conversions.swift:82:12:82:26 | .significand | conversions.swift:82:12:82:24 | call to sourceFloat() | conversions.swift:82:12:82:26 | .significand | result |
-| conversions.swift:86:12:86:25 | call to sourceString() | conversions.swift:86:12:86:25 | call to sourceString() | conversions.swift:86:12:86:25 | call to sourceString() | result |
-| conversions.swift:87:12:87:33 | call to String.init(_:) | conversions.swift:87:19:87:32 | call to sourceString() | conversions.swift:87:12:87:33 | call to String.init(_:) | result |
-| conversions.swift:96:12:96:12 | ms2 | conversions.swift:95:21:95:34 | call to sourceString() | conversions.swift:96:12:96:12 | ms2 | result |
-| conversions.swift:97:12:97:16 | .description | conversions.swift:95:21:95:34 | call to sourceString() | conversions.swift:97:12:97:16 | .description | result |
-| conversions.swift:98:12:98:16 | .debugDescription | conversions.swift:95:21:95:34 | call to sourceString() | conversions.swift:98:12:98:16 | .debugDescription | result |
-| conversions.swift:104:12:104:12 | parent | conversions.swift:103:31:103:44 | call to sourceString() | conversions.swift:104:12:104:12 | parent | result |
-| conversions.swift:105:12:105:12 | parent | conversions.swift:103:31:103:44 | call to sourceString() | conversions.swift:105:12:105:12 | parent | result |
-| conversions.swift:108:12:108:12 | v3 | conversions.swift:103:31:103:44 | call to sourceString() | conversions.swift:108:12:108:12 | v3 | result |
-| conversions.swift:109:12:109:12 | v3 | conversions.swift:103:31:103:44 | call to sourceString() | conversions.swift:109:12:109:12 | v3 | result |
-| conversions.swift:117:12:117:35 | call to Self.init(_:) | conversions.swift:117:24:117:34 | call to sourceInt() | conversions.swift:117:12:117:35 | call to Self.init(_:) | result |
->>>>>>> e124a703
 | simple.swift:12:13:12:24 | ... .+(_:_:) ... | simple.swift:12:17:12:24 | call to source() | simple.swift:12:13:12:24 | ... .+(_:_:) ... | result |
 | simple.swift:13:13:13:24 | ... .+(_:_:) ... | simple.swift:13:13:13:20 | call to source() | simple.swift:13:13:13:24 | ... .+(_:_:) ... | result |
 | simple.swift:14:13:14:24 | ... .-(_:_:) ... | simple.swift:14:17:14:24 | call to source() | simple.swift:14:13:14:24 | ... .-(_:_:) ... | result |
