--- conflicted
+++ resolved
@@ -15,9 +15,5 @@
 $FRONTEND -frontend -c -primary-file E.swift Esup.swift -o E.o $SDK
 $FRONTEND -frontend -emit-module -primary-file F1.swift F2.swift -module-name F -o F1.swiftmodule $SDK
 $FRONTEND -frontend -emit-module F1.swift -primary-file F2.swift -module-name F -o F2.swiftmodule $SDK
-<<<<<<< HEAD
 $FRONTEND -frontend -merge-modules F1.swiftmodule F2.swiftmodule -o F.swiftmodule $SDK
-=======
-$FRONTEND -merge-modules F1.swiftmodule F2.swiftmodule -o F.swiftmodule $SDK
-( cd dir; $FRONTEND -frontend -c ../G.swift $SDK )
->>>>>>> cddb5c5e
+( cd dir; $FRONTEND -frontend -c ../G.swift $SDK )