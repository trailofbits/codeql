--- conflicted
+++ resolved
@@ -1,9 +1,5 @@
 name: codeql/actions-queries
-<<<<<<< HEAD
-version: 0.4.1
-=======
 version: 0.4.2-dev
->>>>>>> a54e732a
 library: false
 warnOnImplicitThis: true
 groups: [actions, queries]
