name: codeql/util
<<<<<<< HEAD
version: 2.0.2
=======
version: 2.0.3-dev
>>>>>>> a54e732a
groups: shared
library: true
dependencies: null
dataExtensions:
  - ext/*.yml
warnOnImplicitThis: true<|MERGE_RESOLUTION|>--- conflicted
+++ resolved
@@ -1,9 +1,5 @@
 name: codeql/util
-<<<<<<< HEAD
-version: 2.0.2
-=======
 version: 2.0.3-dev
->>>>>>> a54e732a
 groups: shared
 library: true
 dependencies: null
