[[ condition: enterprise-only ]]

# Improvements to JavaScript analysis

## Changes to code extraction

* Asynchronous generator methods are now parsed correctly and no longer cause a spurious syntax error.
<<<<<<< HEAD

* Recognition of CommonJS modules has improved. As a result, some files that were previously extracted as
  global scripts are now extracted as modules.
=======
* Top-level `await` is now supported.
>>>>>>> 9b805c01
<|MERGE_RESOLUTION|>--- conflicted
+++ resolved
@@ -5,10 +5,6 @@
 ## Changes to code extraction
 
 * Asynchronous generator methods are now parsed correctly and no longer cause a spurious syntax error.
-<<<<<<< HEAD
-
 * Recognition of CommonJS modules has improved. As a result, some files that were previously extracted as
   global scripts are now extracted as modules.
-=======
-* Top-level `await` is now supported.
->>>>>>> 9b805c01
+* Top-level `await` is now supported.