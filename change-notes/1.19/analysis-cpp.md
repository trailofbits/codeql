--- conflicted
+++ resolved
@@ -15,18 +15,14 @@
 
 | **Query**                  | **Expected impact**    | **Change**                                                       |
 |----------------------------|------------------------|------------------------------------------------------------------|
-<<<<<<< HEAD
-| Resource not released in destructor | Fewer false positive results | Placement new is now excluded from the query. |
-| Suspicious call to memset | Fewer false positive results | Types involving decltype are now correctly compared. |
-=======
 | Empty branch of conditional | Fewer false positive results | The query now recognizes commented blocks more reliably. |
 | Resource not released in destructor | Fewer false positive results | Placement new is now excluded from the query. Also fixed an issue where false positives could occur if the destructor body was not in the snapshot. |
 | Missing return statement (`cpp/missing-return`) | Visible by default | The precision of this query has been increased from 'medium' to 'high', which makes it visible by default in LGTM. It was 'medium' in release 1.17 and 1.18 because it had false positives due to an extractor bug that was fixed in 1.18. |
 | Missing return statement | Fewer false positive results | The query is now produces correct results when a function returns a template-dependent type. |
 | Call to memory access function may overflow buffer | More correct results | Array indexing with a negative index is now detected by this query. |
+| Suspicious call to memset | Fewer false positive results | Types involving decltype are now correctly compared. |
 | Suspicious add with sizeof | Fewer false positive results | Arithmetic with void pointers (where allowed) is now excluded from this query. |
 | Wrong type of arguments to formatting function | Fewer false positive results | False positive results involving typedefs have been removed.  Expected argument types are determined more accurately, especially for wide string and pointer types.  Custom (non-standard) formatting functions are also identified more accurately. |
->>>>>>> 336f6051
 
 ## Changes to QL libraries
 
