| ViableCallable.cs:12:9:12:28 | call to method M<Int32> | M<> | C2<> |
| ViableCallable.cs:12:9:12:28 | call to method M<Int32> | M<> | C3 |
| ViableCallable.cs:12:9:12:28 | call to method M<Int32> | M<> | C4<> |
| ViableCallable.cs:12:9:12:28 | call to method M<Int32> | M<> | C5 |
| ViableCallable.cs:12:9:12:28 | call to method M<Int32> | M<> | C6<,> |
| ViableCallable.cs:12:9:12:28 | call to method M<Int32> | M<> | C7<> |
| ViableCallable.cs:14:9:14:15 | access to property Prop | set_Prop | C2<> |
| ViableCallable.cs:14:9:14:15 | access to property Prop | set_Prop | C3 |
| ViableCallable.cs:14:9:14:15 | access to property Prop | set_Prop | C4<> |
| ViableCallable.cs:14:9:14:15 | access to property Prop | set_Prop | C5 |
| ViableCallable.cs:14:9:14:15 | access to property Prop | set_Prop | C6<,> |
| ViableCallable.cs:14:9:14:15 | access to property Prop | set_Prop | C7<> |
| ViableCallable.cs:14:19:14:25 | access to property Prop | get_Prop | C2<> |
| ViableCallable.cs:14:19:14:25 | access to property Prop | get_Prop | C3 |
| ViableCallable.cs:14:19:14:25 | access to property Prop | get_Prop | C4<> |
| ViableCallable.cs:14:19:14:25 | access to property Prop | get_Prop | C5 |
| ViableCallable.cs:14:19:14:25 | access to property Prop | get_Prop | C6<,> |
| ViableCallable.cs:14:19:14:25 | access to property Prop | get_Prop | C7<> |
| ViableCallable.cs:16:9:16:23 | access to indexer | set_Item | C2<> |
| ViableCallable.cs:16:9:16:23 | access to indexer | set_Item | C3 |
| ViableCallable.cs:16:9:16:23 | access to indexer | set_Item | C4<> |
| ViableCallable.cs:16:9:16:23 | access to indexer | set_Item | C5 |
| ViableCallable.cs:16:9:16:23 | access to indexer | set_Item | C6<,> |
| ViableCallable.cs:16:9:16:23 | access to indexer | set_Item | C7<> |
| ViableCallable.cs:16:27:16:41 | access to indexer | get_Item | C2<> |
| ViableCallable.cs:16:27:16:41 | access to indexer | get_Item | C3 |
| ViableCallable.cs:16:27:16:41 | access to indexer | get_Item | C4<> |
| ViableCallable.cs:16:27:16:41 | access to indexer | get_Item | C5 |
| ViableCallable.cs:16:27:16:41 | access to indexer | get_Item | C6<,> |
| ViableCallable.cs:16:27:16:41 | access to indexer | get_Item | C7<> |
| ViableCallable.cs:18:9:18:16 | access to event Event | add_Event | C2<> |
| ViableCallable.cs:18:9:18:16 | access to event Event | add_Event | C3 |
| ViableCallable.cs:18:9:18:16 | access to event Event | add_Event | C4<> |
| ViableCallable.cs:18:9:18:16 | access to event Event | add_Event | C5 |
| ViableCallable.cs:18:9:18:16 | access to event Event | add_Event | C6<,> |
| ViableCallable.cs:18:9:18:16 | access to event Event | add_Event | C7<> |
| ViableCallable.cs:19:9:19:16 | access to event Event | remove_Event | C2<> |
| ViableCallable.cs:19:9:19:16 | access to event Event | remove_Event | C3 |
| ViableCallable.cs:19:9:19:16 | access to event Event | remove_Event | C4<> |
| ViableCallable.cs:19:9:19:16 | access to event Event | remove_Event | C5 |
| ViableCallable.cs:19:9:19:16 | access to event Event | remove_Event | C6<,> |
| ViableCallable.cs:19:9:19:16 | access to event Event | remove_Event | C7<> |
| ViableCallable.cs:22:9:22:30 | call to method M<Boolean> | M<> | C4<> |
| ViableCallable.cs:22:9:22:30 | call to method M<Boolean> | M<> | C6<,> |
| ViableCallable.cs:24:9:24:15 | access to property Prop | set_Prop | C4<> |
| ViableCallable.cs:24:9:24:15 | access to property Prop | set_Prop | C6<,> |
| ViableCallable.cs:24:19:24:25 | access to property Prop | get_Prop | C4<> |
| ViableCallable.cs:24:19:24:25 | access to property Prop | get_Prop | C6<,> |
| ViableCallable.cs:26:9:26:23 | access to indexer | set_Item | C4<> |
| ViableCallable.cs:26:9:26:23 | access to indexer | set_Item | C6<,> |
| ViableCallable.cs:26:27:26:41 | access to indexer | get_Item | C4<> |
| ViableCallable.cs:26:27:26:41 | access to indexer | get_Item | C6<,> |
| ViableCallable.cs:28:9:28:16 | access to event Event | add_Event | C4<> |
| ViableCallable.cs:28:9:28:16 | access to event Event | add_Event | C6<,> |
| ViableCallable.cs:29:9:29:16 | access to event Event | remove_Event | C4<> |
| ViableCallable.cs:29:9:29:16 | access to event Event | remove_Event | C6<,> |
| ViableCallable.cs:33:9:33:23 | call to method M<Int32> | M<> | C2<> |
| ViableCallable.cs:33:9:33:23 | call to method M<Int32> | M<> | C6<,> |
| ViableCallable.cs:35:9:35:15 | access to property Prop | set_Prop | C2<> |
| ViableCallable.cs:35:9:35:15 | access to property Prop | set_Prop | C6<,> |
| ViableCallable.cs:35:19:35:25 | access to property Prop | get_Prop | C2<> |
| ViableCallable.cs:35:19:35:25 | access to property Prop | get_Prop | C6<,> |
| ViableCallable.cs:37:9:37:13 | access to indexer | set_Item | C2<> |
| ViableCallable.cs:37:9:37:13 | access to indexer | set_Item | C6<,> |
| ViableCallable.cs:37:17:37:21 | access to indexer | get_Item | C2<> |
| ViableCallable.cs:37:17:37:21 | access to indexer | get_Item | C6<,> |
| ViableCallable.cs:39:9:39:16 | access to event Event | add_Event | C2<> |
| ViableCallable.cs:39:9:39:16 | access to event Event | add_Event | C6<,> |
| ViableCallable.cs:40:9:40:16 | access to event Event | remove_Event | C2<> |
| ViableCallable.cs:40:9:40:16 | access to event Event | remove_Event | C6<,> |
| ViableCallable.cs:44:9:44:24 | call to method M<Double> | M<> | C2<> |
| ViableCallable.cs:44:9:44:24 | call to method M<Double> | M<> | C3 |
| ViableCallable.cs:44:9:44:24 | call to method M<Double> | M<> | C6<,> |
| ViableCallable.cs:46:9:46:15 | access to property Prop | set_Prop | C2<> |
| ViableCallable.cs:46:9:46:15 | access to property Prop | set_Prop | C3 |
| ViableCallable.cs:46:9:46:15 | access to property Prop | set_Prop | C6<,> |
| ViableCallable.cs:46:19:46:25 | access to property Prop | get_Prop | C2<> |
| ViableCallable.cs:46:19:46:25 | access to property Prop | get_Prop | C3 |
| ViableCallable.cs:46:19:46:25 | access to property Prop | get_Prop | C6<,> |
| ViableCallable.cs:48:9:48:14 | access to indexer | set_Item | C2<> |
| ViableCallable.cs:48:9:48:14 | access to indexer | set_Item | C3 |
| ViableCallable.cs:48:9:48:14 | access to indexer | set_Item | C6<,> |
| ViableCallable.cs:48:18:48:23 | access to indexer | get_Item | C2<> |
| ViableCallable.cs:48:18:48:23 | access to indexer | get_Item | C3 |
| ViableCallable.cs:48:18:48:23 | access to indexer | get_Item | C6<,> |
| ViableCallable.cs:50:9:50:16 | access to event Event | add_Event | C2<> |
| ViableCallable.cs:50:9:50:16 | access to event Event | add_Event | C3 |
| ViableCallable.cs:50:9:50:16 | access to event Event | add_Event | C6<,> |
| ViableCallable.cs:51:9:51:16 | access to event Event | remove_Event | C2<> |
| ViableCallable.cs:51:9:51:16 | access to event Event | remove_Event | C3 |
| ViableCallable.cs:51:9:51:16 | access to event Event | remove_Event | C6<,> |
| ViableCallable.cs:55:9:55:44 | call to method M<Object> | M<> | C4<> |
| ViableCallable.cs:55:9:55:44 | call to method M<Object> | M<> | C6<,> |
| ViableCallable.cs:57:9:57:15 | access to property Prop | set_Prop | C4<> |
| ViableCallable.cs:57:9:57:15 | access to property Prop | set_Prop | C6<,> |
| ViableCallable.cs:57:19:57:25 | access to property Prop | get_Prop | C4<> |
| ViableCallable.cs:57:19:57:25 | access to property Prop | get_Prop | C6<,> |
| ViableCallable.cs:59:9:59:17 | access to indexer | set_Item | C4<> |
| ViableCallable.cs:59:9:59:17 | access to indexer | set_Item | C6<,> |
| ViableCallable.cs:59:21:59:29 | access to indexer | get_Item | C4<> |
| ViableCallable.cs:59:21:59:29 | access to indexer | get_Item | C6<,> |
| ViableCallable.cs:61:9:61:16 | access to event Event | add_Event | C4<> |
| ViableCallable.cs:61:9:61:16 | access to event Event | add_Event | C6<,> |
| ViableCallable.cs:62:9:62:16 | access to event Event | remove_Event | C4<> |
| ViableCallable.cs:62:9:62:16 | access to event Event | remove_Event | C6<,> |
| ViableCallable.cs:66:9:66:30 | call to method M<Object> | M<> | C2<> |
| ViableCallable.cs:66:9:66:30 | call to method M<Object> | M<> | C5 |
| ViableCallable.cs:66:9:66:30 | call to method M<Object> | M<> | C6<,> |
| ViableCallable.cs:68:9:68:15 | access to property Prop | set_Prop | C2<> |
| ViableCallable.cs:68:9:68:15 | access to property Prop | set_Prop | C5 |
| ViableCallable.cs:68:9:68:15 | access to property Prop | set_Prop | C6<,> |
| ViableCallable.cs:68:19:68:25 | access to property Prop | get_Prop | C2<> |
| ViableCallable.cs:68:19:68:25 | access to property Prop | get_Prop | C5 |
| ViableCallable.cs:68:19:68:25 | access to property Prop | get_Prop | C6<,> |
| ViableCallable.cs:70:9:70:17 | access to indexer | set_Item | C2<> |
| ViableCallable.cs:70:9:70:17 | access to indexer | set_Item | C5 |
| ViableCallable.cs:70:9:70:17 | access to indexer | set_Item | C6<,> |
| ViableCallable.cs:70:21:70:29 | access to indexer | get_Item | C2<> |
| ViableCallable.cs:70:21:70:29 | access to indexer | get_Item | C5 |
| ViableCallable.cs:70:21:70:29 | access to indexer | get_Item | C6<,> |
| ViableCallable.cs:72:9:72:16 | access to event Event | add_Event | C2<> |
| ViableCallable.cs:72:9:72:16 | access to event Event | add_Event | C5 |
| ViableCallable.cs:72:9:72:16 | access to event Event | add_Event | C6<,> |
| ViableCallable.cs:73:9:73:16 | access to event Event | remove_Event | C2<> |
| ViableCallable.cs:73:9:73:16 | access to event Event | remove_Event | C5 |
| ViableCallable.cs:73:9:73:16 | access to event Event | remove_Event | C6<,> |
| ViableCallable.cs:76:27:76:44 | object creation of type C6<T1,Boolean> | C6 | C6<,> |
| ViableCallable.cs:77:9:77:29 | call to method M<String> | M<> | C6<,> |
| ViableCallable.cs:79:9:79:15 | access to property Prop | set_Prop | C6<,> |
| ViableCallable.cs:79:19:79:25 | access to property Prop | get_Prop | C6<,> |
| ViableCallable.cs:81:9:81:17 | access to indexer | set_Item | C6<,> |
| ViableCallable.cs:81:21:81:29 | access to indexer | get_Item | C6<,> |
| ViableCallable.cs:83:9:83:16 | access to event Event | add_Event | C6<,> |
| ViableCallable.cs:84:9:84:16 | access to event Event | remove_Event | C6<,> |
| ViableCallable.cs:88:9:88:44 | dynamic call to method M | M | C8 |
| ViableCallable.cs:88:9:88:44 | dynamic call to method M | M | C9<> |
| ViableCallable.cs:90:9:90:15 | dynamic access to member Prop1 | set_Prop1 | C8 |
| ViableCallable.cs:90:9:90:15 | dynamic access to member Prop1 | set_Prop1 | C9<> |
| ViableCallable.cs:90:19:90:25 | dynamic access to member Prop1 | get_Prop1 | C8 |
| ViableCallable.cs:90:19:90:25 | dynamic access to member Prop1 | get_Prop1 | C9<> |
| ViableCallable.cs:92:9:92:12 | dynamic access to element | set_Item | C8 |
| ViableCallable.cs:92:9:92:12 | dynamic access to element | set_Item | C9<> |
| ViableCallable.cs:92:16:92:19 | dynamic access to element | get_Item | C8 |
| ViableCallable.cs:92:16:92:19 | dynamic access to element | get_Item | C9<> |
| ViableCallable.cs:99:9:99:15 | dynamic call to method M | M | C5 |
| ViableCallable.cs:102:9:102:16 | access to property Prop2 | set_Prop2 | C5 |
| ViableCallable.cs:105:9:105:17 | access to event Event2 | add_Event2 | C5 |
| ViableCallable.cs:106:9:106:17 | access to event Event2 | remove_Event2 | C5 |
| ViableCallable.cs:120:9:120:25 | dynamic call to method M2 | M2<> | C8 |
| ViableCallable.cs:124:9:124:24 | dynamic call to method M2 | M2<> | C8 |
| ViableCallable.cs:131:13:131:30 | object creation of type C6<T1,Byte> | C6 | C6<,> |
| ViableCallable.cs:132:9:132:28 | dynamic call to method M | M<> | C6<,> |
| ViableCallable.cs:134:9:134:14 | dynamic access to member Prop | set_Prop | C6<,> |
| ViableCallable.cs:134:18:134:23 | dynamic access to member Prop | get_Prop | C6<,> |
| ViableCallable.cs:136:9:136:18 | dynamic access to element | set_Item | C6<,> |
| ViableCallable.cs:136:22:136:31 | dynamic access to element | get_Item | C6<,> |
| ViableCallable.cs:138:9:138:52 | ... += ... | add_Event | C6<,> |
| ViableCallable.cs:139:9:139:52 | ... -= ... | remove_Event | C6<,> |
| ViableCallable.cs:143:9:143:14 | dynamic call to method M3 | M3 | C8 |
| ViableCallable.cs:143:9:143:14 | dynamic call to method M3 | M3 | C9<> |
| ViableCallable.cs:144:9:144:15 | dynamic call to method M3 | M3 | C8 |
| ViableCallable.cs:144:9:144:15 | dynamic call to method M3 | M3 | C9<> |
| ViableCallable.cs:145:9:145:20 | dynamic call to method M3 | M3 | C8 |
| ViableCallable.cs:145:9:145:20 | dynamic call to method M3 | M3 | C9<> |
| ViableCallable.cs:148:9:148:16 | dynamic call to method M3 | M3 | C8 |
| ViableCallable.cs:148:9:148:16 | dynamic call to method M3 | M3 | C9<> |
| ViableCallable.cs:148:9:148:16 | dynamic call to method M3 | M3 | C10 |
| ViableCallable.cs:149:9:149:17 | dynamic call to method M3 | M3 | C8 |
| ViableCallable.cs:149:9:149:17 | dynamic call to method M3 | M3 | C9<> |
| ViableCallable.cs:149:9:149:17 | dynamic call to method M3 | M3 | C10 |
| ViableCallable.cs:150:9:150:22 | dynamic call to method M3 | M3 | C8 |
| ViableCallable.cs:150:9:150:22 | dynamic call to method M3 | M3 | C9<> |
| ViableCallable.cs:150:9:150:22 | dynamic call to method M3 | M3 | C10 |
| ViableCallable.cs:152:9:152:17 | dynamic access to member Prop1 | set_Prop1 | C8 |
| ViableCallable.cs:152:9:152:17 | dynamic access to member Prop1 | set_Prop1 | C9<> |
| ViableCallable.cs:152:9:152:17 | dynamic access to member Prop1 | set_Prop1 | C10 |
| ViableCallable.cs:152:21:152:29 | dynamic access to member Prop1 | get_Prop1 | C8 |
| ViableCallable.cs:152:21:152:29 | dynamic access to member Prop1 | get_Prop1 | C9<> |
| ViableCallable.cs:152:21:152:29 | dynamic access to member Prop1 | get_Prop1 | C10 |
| ViableCallable.cs:154:9:154:14 | dynamic access to element | set_Item | C2<> |
| ViableCallable.cs:154:9:154:14 | dynamic access to element | set_Item | C3 |
| ViableCallable.cs:154:9:154:14 | dynamic access to element | set_Item | C6<,> |
| ViableCallable.cs:154:9:154:14 | dynamic access to element | set_Item | C7<> |
| ViableCallable.cs:154:9:154:14 | dynamic access to element | set_Item | C8 |
| ViableCallable.cs:154:9:154:14 | dynamic access to element | set_Item | C9<> |
| ViableCallable.cs:154:9:154:14 | dynamic access to element | set_Item | C10 |
| ViableCallable.cs:154:18:154:23 | dynamic access to element | get_Item | C2<> |
| ViableCallable.cs:154:18:154:23 | dynamic access to element | get_Item | C3 |
| ViableCallable.cs:154:18:154:23 | dynamic access to element | get_Item | C6<,> |
| ViableCallable.cs:154:18:154:23 | dynamic access to element | get_Item | C7<> |
| ViableCallable.cs:154:18:154:23 | dynamic access to element | get_Item | C8 |
| ViableCallable.cs:154:18:154:23 | dynamic access to element | get_Item | C9<> |
| ViableCallable.cs:154:18:154:23 | dynamic access to element | get_Item | C10 |
| ViableCallable.cs:156:9:156:54 | ... += ... | add_Event | C2<> |
| ViableCallable.cs:156:9:156:54 | ... += ... | add_Event | C3 |
| ViableCallable.cs:156:9:156:54 | ... += ... | add_Event | C5 |
| ViableCallable.cs:156:9:156:54 | ... += ... | add_Event | C6<,> |
| ViableCallable.cs:156:9:156:54 | ... += ... | add_Event | C7<> |
| ViableCallable.cs:156:9:156:54 | ... += ... | add_Event | C8 |
| ViableCallable.cs:156:9:156:54 | ... += ... | add_Event | C9<> |
| ViableCallable.cs:157:9:157:54 | ... -= ... | remove_Event | C2<> |
| ViableCallable.cs:157:9:157:54 | ... -= ... | remove_Event | C3 |
| ViableCallable.cs:157:9:157:54 | ... -= ... | remove_Event | C5 |
| ViableCallable.cs:157:9:157:54 | ... -= ... | remove_Event | C6<,> |
| ViableCallable.cs:157:9:157:54 | ... -= ... | remove_Event | C7<> |
| ViableCallable.cs:157:9:157:54 | ... -= ... | remove_Event | C8 |
| ViableCallable.cs:157:9:157:54 | ... -= ... | remove_Event | C9<> |
| ViableCallable.cs:160:9:160:40 | dynamic call to method M4 | M4 | C8 |
| ViableCallable.cs:161:9:161:38 | dynamic call to method M4 | M4 | C8 |
| ViableCallable.cs:164:9:164:17 | dynamic access to member Prop1 | set_Prop1 | C10 |
| ViableCallable.cs:174:9:174:15 | dynamic access to element | set_Item | C2<> |
| ViableCallable.cs:174:9:174:15 | dynamic access to element | set_Item | C6<,> |
| ViableCallable.cs:174:19:174:25 | dynamic access to element | get_Item | C2<> |
| ViableCallable.cs:174:19:174:25 | dynamic access to element | get_Item | C6<,> |
| ViableCallable.cs:178:13:178:17 | dynamic call to operator + | + | Decimal |
| ViableCallable.cs:178:13:178:17 | dynamic call to operator + | + | Int32 |
| ViableCallable.cs:180:13:180:17 | dynamic call to operator - | - | Decimal |
| ViableCallable.cs:180:13:180:17 | dynamic call to operator - | - | Int32 |
| ViableCallable.cs:182:13:182:18 | dynamic call to operator + | + | Decimal |
| ViableCallable.cs:182:13:182:18 | dynamic call to operator + | + | Int32 |
| ViableCallable.cs:185:17:185:25 | object creation of type C10 | C10 | C10 |
| ViableCallable.cs:186:9:186:153 | call to method InvokeMember | + | C10 |
| ViableCallable.cs:189:9:189:143 | call to method InvokeMember | get_Prop3 | C10 |
| ViableCallable.cs:190:9:190:149 | call to method InvokeMember | set_Prop3 | C10 |
| ViableCallable.cs:193:9:193:146 | call to method InvokeMember | get_Item | C10 |
| ViableCallable.cs:194:9:194:152 | call to method InvokeMember | set_Item | C10 |
| ViableCallable.cs:198:9:198:147 | call to method InvokeMember | add_Event | C10 |
| ViableCallable.cs:199:9:199:150 | call to method InvokeMember | remove_Event | C10 |
<<<<<<< HEAD
| ViableCallable.cs:234:9:234:15 | call to method M | M | C2<> |
| ViableCallable.cs:234:9:234:15 | call to method M | M | C3 |
| ViableCallable.cs:234:9:234:15 | call to method M | M | C4<> |
| ViableCallable.cs:234:9:234:15 | call to method M | M | C5 |
| ViableCallable.cs:234:9:234:15 | call to method M | M | C6<,> |
| ViableCallable.cs:234:9:234:15 | call to method M | M | C7<> |
| ViableCallable.cs:283:9:283:15 | call to method M | M | C6<,> |
| ViableCallable.cs:283:9:283:15 | call to method M | M | C7<> |
| ViableCallable.cs:286:9:286:20 | call to method M | M | C6<,> |
| ViableCallable.cs:286:9:286:20 | call to method M | M | C7<> |
| ViableCallable.cs:300:9:300:15 | call to method M | M | C7<> |
| ViableCallable.cs:303:9:303:20 | call to method M | M | C7<> |
| ViableCallable.cs:306:9:306:20 | call to method M | M | C6<,> |
| ViableCallable.cs:353:9:353:14 | dynamic call to method M | M | C11 |
| ViableCallable.cs:355:9:355:18 | dynamic object creation of type C11 | C11 | C11 |
| ViableCallable.cs:378:9:378:13 | call to method M | M | C13 |
| ViableCallable.cs:411:9:411:18 | call to method M | M | A1 |
| ViableCallable.cs:411:9:411:18 | call to method M | M | A4 |
| ViableCallable.cs:411:9:411:18 | call to method M | M | A5 |
| ViableCallable.cs:413:13:413:20 | object creation of type A3 | A3 | A3 |
| ViableCallable.cs:415:9:415:19 | call to method M | M | A1 |
| ViableCallable.cs:417:13:417:20 | object creation of type A4 | A4 | A4 |
| ViableCallable.cs:419:9:419:21 | call to method M | M | A4 |
| ViableCallable.cs:423:9:423:21 | call to method M | M | A4 |
| ViableCallable.cs:423:9:423:21 | call to method M | M | A5 |
=======
| ViableCallable.cs:234:9:234:15 | call to method M<Int32> | M<> | C2<> |
| ViableCallable.cs:234:9:234:15 | call to method M<Int32> | M<> | C3 |
| ViableCallable.cs:234:9:234:15 | call to method M<Int32> | M<> | C4<> |
| ViableCallable.cs:234:9:234:15 | call to method M<Int32> | M<> | C5 |
| ViableCallable.cs:234:9:234:15 | call to method M<Int32> | M<> | C6<,> |
| ViableCallable.cs:234:9:234:15 | call to method M<Int32> | M<> | C7<> |
| ViableCallable.cs:283:9:283:15 | call to method M<Int32> | M<> | C6<,> |
| ViableCallable.cs:283:9:283:15 | call to method M<Int32> | M<> | C7<> |
| ViableCallable.cs:286:9:286:20 | call to method M<Int32> | M<> | C6<,> |
| ViableCallable.cs:286:9:286:20 | call to method M<Int32> | M<> | C7<> |
| ViableCallable.cs:300:9:300:15 | call to method M<Int32> | M<> | C7<> |
| ViableCallable.cs:303:9:303:20 | call to method M<Int32> | M<> | C7<> |
| ViableCallable.cs:306:9:306:20 | call to method M<Int32> | M<> | C6<,> |
| ViableCallable.cs:353:9:353:14 | dynamic call to method M | M | C11 |
| ViableCallable.cs:355:9:355:18 | dynamic object creation of type C11 | C11 | C11 |
| ViableCallable.cs:378:9:378:13 | call to method M | M | C13 |
| ViableCallable.cs:411:9:411:18 | call to method M<Int32> | M<> | A1 |
| ViableCallable.cs:411:9:411:18 | call to method M<Int32> | M<> | A4 |
| ViableCallable.cs:411:9:411:18 | call to method M<Int32> | M<> | A5 |
| ViableCallable.cs:413:13:413:20 | object creation of type A3 | A3 | A3 |
| ViableCallable.cs:415:9:415:19 | call to method M<Boolean> | M<> | A1 |
| ViableCallable.cs:417:13:417:20 | object creation of type A4 | A4 | A4 |
| ViableCallable.cs:419:9:419:21 | call to method M<String> | M<> | A4 |
| ViableCallable.cs:423:9:423:21 | call to method M<String> | M<> | A4 |
| ViableCallable.cs:423:9:423:21 | call to method M<String> | M<> | A5 |
| ViableCallable.cs:478:9:478:14 | call to method M1 | M1 | C18 |
| ViableCallable.cs:481:9:481:14 | call to method M2 | M2 | I2 |
>>>>>>> c9b50f3c
<|MERGE_RESOLUTION|>--- conflicted
+++ resolved
@@ -226,33 +226,6 @@
 | ViableCallable.cs:194:9:194:152 | call to method InvokeMember | set_Item | C10 |
 | ViableCallable.cs:198:9:198:147 | call to method InvokeMember | add_Event | C10 |
 | ViableCallable.cs:199:9:199:150 | call to method InvokeMember | remove_Event | C10 |
-<<<<<<< HEAD
-| ViableCallable.cs:234:9:234:15 | call to method M | M | C2<> |
-| ViableCallable.cs:234:9:234:15 | call to method M | M | C3 |
-| ViableCallable.cs:234:9:234:15 | call to method M | M | C4<> |
-| ViableCallable.cs:234:9:234:15 | call to method M | M | C5 |
-| ViableCallable.cs:234:9:234:15 | call to method M | M | C6<,> |
-| ViableCallable.cs:234:9:234:15 | call to method M | M | C7<> |
-| ViableCallable.cs:283:9:283:15 | call to method M | M | C6<,> |
-| ViableCallable.cs:283:9:283:15 | call to method M | M | C7<> |
-| ViableCallable.cs:286:9:286:20 | call to method M | M | C6<,> |
-| ViableCallable.cs:286:9:286:20 | call to method M | M | C7<> |
-| ViableCallable.cs:300:9:300:15 | call to method M | M | C7<> |
-| ViableCallable.cs:303:9:303:20 | call to method M | M | C7<> |
-| ViableCallable.cs:306:9:306:20 | call to method M | M | C6<,> |
-| ViableCallable.cs:353:9:353:14 | dynamic call to method M | M | C11 |
-| ViableCallable.cs:355:9:355:18 | dynamic object creation of type C11 | C11 | C11 |
-| ViableCallable.cs:378:9:378:13 | call to method M | M | C13 |
-| ViableCallable.cs:411:9:411:18 | call to method M | M | A1 |
-| ViableCallable.cs:411:9:411:18 | call to method M | M | A4 |
-| ViableCallable.cs:411:9:411:18 | call to method M | M | A5 |
-| ViableCallable.cs:413:13:413:20 | object creation of type A3 | A3 | A3 |
-| ViableCallable.cs:415:9:415:19 | call to method M | M | A1 |
-| ViableCallable.cs:417:13:417:20 | object creation of type A4 | A4 | A4 |
-| ViableCallable.cs:419:9:419:21 | call to method M | M | A4 |
-| ViableCallable.cs:423:9:423:21 | call to method M | M | A4 |
-| ViableCallable.cs:423:9:423:21 | call to method M | M | A5 |
-=======
 | ViableCallable.cs:234:9:234:15 | call to method M<Int32> | M<> | C2<> |
 | ViableCallable.cs:234:9:234:15 | call to method M<Int32> | M<> | C3 |
 | ViableCallable.cs:234:9:234:15 | call to method M<Int32> | M<> | C4<> |
@@ -279,5 +252,4 @@
 | ViableCallable.cs:423:9:423:21 | call to method M<String> | M<> | A4 |
 | ViableCallable.cs:423:9:423:21 | call to method M<String> | M<> | A5 |
 | ViableCallable.cs:478:9:478:14 | call to method M1 | M1 | C18 |
-| ViableCallable.cs:481:9:481:14 | call to method M2 | M2 | I2 |
->>>>>>> c9b50f3c
+| ViableCallable.cs:481:9:481:14 | call to method M2 | M2 | I2 |