--- conflicted
+++ resolved
@@ -1,6 +1,4 @@
 edges
-<<<<<<< HEAD
-=======
 | DataFlow.dll:0:0:0:0 | Parameter 1 of Taint1 : String | DataFlow.dll:0:0:0:0 | ldarg.1 : String |
 | DataFlow.dll:0:0:0:0 | Parameter 1 of Taint1 : String | DataFlow.dll:0:0:0:0 | ldarg.1 : String |
 | DataFlow.dll:0:0:0:0 | Parameter 1 of Taint2 : String | DataFlow.dll:0:0:0:0 | ldarg.1 : String |
@@ -20,7 +18,6 @@
 | DataFlow.dll:0:0:0:0 | ldarg.2 : String | DataFlow.dll:0:0:0:0 | Parameter 2 of Taint1 : String |
 | DataFlow.dll:0:0:0:0 | ldarg.2 : String | DataFlow.dll:0:0:0:0 | call : String |
 | DataFlow.dll:0:0:0:0 | ldarg.2 : String | DataFlow.dll:0:0:0:0 | call : String |
->>>>>>> c9b50f3c
 | dataflow.cs:16:18:16:26 | "tainted" : String | dataflow.cs:16:18:16:37 | call to method ToString |
 | dataflow.cs:18:27:18:27 | 2 : Int32 | dataflow.cs:18:18:18:31 | call to method Max |
 | dataflow.cs:18:30:18:30 | 3 : Int32 | dataflow.cs:18:18:18:31 | call to method Max |
@@ -28,14 +25,6 @@
 | dataflow.cs:20:45:20:53 | "tainted" : String | dataflow.cs:20:18:20:54 | call to method GetFullPath |
 | dataflow.cs:27:44:27:46 | 1 : Double | dataflow.cs:27:18:27:52 | call to method IEEERemainder |
 | dataflow.cs:27:49:27:51 | 2 : Double | dataflow.cs:27:18:27:52 | call to method IEEERemainder |
-<<<<<<< HEAD
-| dataflow.cs:38:34:38:37 | "d1" : String | dataflow.cs:38:18:38:38 | call to method Taint1 |
-| dataflow.cs:39:34:39:37 | "d2" : String | dataflow.cs:39:18:39:38 | call to method Taint2 |
-| dataflow.cs:40:34:40:37 | "d3" : String | dataflow.cs:40:18:40:38 | call to method Taint3 |
-| dataflow.cs:44:28:44:32 | "t1a" : String | dataflow.cs:44:18:44:40 | call to method Taint1 |
-| dataflow.cs:44:35:44:39 | "t1b" : String | dataflow.cs:44:18:44:40 | call to method Taint1 |
-| dataflow.cs:47:35:47:38 | "t6" : String | dataflow.cs:47:18:47:45 | call to method TaintIndirect |
-=======
 | dataflow.cs:38:34:38:37 | "d1" : String | DataFlow.dll:0:0:0:0 | Parameter 1 of Taint1 : String |
 | dataflow.cs:38:34:38:37 | "d1" : String | dataflow.cs:38:18:38:38 | call to method Taint1 |
 | dataflow.cs:39:34:39:37 | "d2" : String | DataFlow.dll:0:0:0:0 | Parameter 1 of Taint2 : String |
@@ -49,7 +38,6 @@
 | dataflow.cs:47:35:47:38 | "t6" : String | DataFlow.dll:0:0:0:0 | Parameter 1 of TaintIndirect : String |
 | dataflow.cs:47:35:47:38 | "t6" : String | dataflow.cs:47:18:47:45 | call to method TaintIndirect |
 | dataflow.cs:47:41:47:44 | "t6" : String | DataFlow.dll:0:0:0:0 | Parameter 2 of TaintIndirect : String |
->>>>>>> c9b50f3c
 | dataflow.cs:47:41:47:44 | "t6" : String | dataflow.cs:47:18:47:45 | call to method TaintIndirect |
 | dataflow.cs:72:21:72:34 | call to method NullFunction : null | dataflow.cs:72:21:72:52 | ... ?? ... |
 | dataflow.cs:72:39:72:52 | call to method IndirectNull : null | dataflow.cs:72:21:72:52 | ... ?? ... |
@@ -62,8 +50,6 @@
 | dataflow.cs:108:16:108:16 | access to local variable x : null | dataflow.cs:72:21:72:34 | call to method NullFunction : null |
 | dataflow.cs:108:16:108:16 | access to local variable x : null | dataflow.cs:87:31:87:44 | call to method NullFunction : null |
 nodes
-<<<<<<< HEAD
-=======
 | DataFlow.dll:0:0:0:0 | Parameter 1 of Taint1 : String | semmle.label | Parameter 1 of Taint1 : String |
 | DataFlow.dll:0:0:0:0 | Parameter 1 of Taint1 : String | semmle.label | Parameter 1 of Taint1 : String |
 | DataFlow.dll:0:0:0:0 | Parameter 1 of Taint2 : String | semmle.label | Parameter 1 of Taint2 : String |
@@ -88,7 +74,6 @@
 | DataFlow.dll:0:0:0:0 | ldarg.1 : String | semmle.label | ldarg.1 : String |
 | DataFlow.dll:0:0:0:0 | ldarg.2 : String | semmle.label | ldarg.2 : String |
 | DataFlow.dll:0:0:0:0 | ldarg.2 : String | semmle.label | ldarg.2 : String |
->>>>>>> c9b50f3c
 | dataflow.cs:16:18:16:26 | "tainted" : String | semmle.label | "tainted" : String |
 | dataflow.cs:16:18:16:37 | call to method ToString | semmle.label | call to method ToString |
 | dataflow.cs:18:18:18:31 | call to method Max | semmle.label | call to method Max |
@@ -123,8 +108,6 @@
 | dataflow.cs:106:20:106:33 | call to method IndirectNull : null | semmle.label | call to method IndirectNull : null |
 | dataflow.cs:107:23:107:26 | null : null | semmle.label | null : null |
 | dataflow.cs:108:16:108:16 | access to local variable x : null | semmle.label | access to local variable x : null |
-<<<<<<< HEAD
-=======
 subpaths
 | DataFlow.dll:0:0:0:0 | ldarg.1 : String | DataFlow.dll:0:0:0:0 | Parameter 1 of Taint1 : String | DataFlow.dll:0:0:0:0 | call : String | DataFlow.dll:0:0:0:0 | call : String |
 | DataFlow.dll:0:0:0:0 | ldarg.1 : String | DataFlow.dll:0:0:0:0 | Parameter 1 of Taint5 : String | DataFlow.dll:0:0:0:0 | call : String | DataFlow.dll:0:0:0:0 | call : String |
@@ -137,7 +120,6 @@
 | dataflow.cs:44:35:44:39 | "t1b" : String | DataFlow.dll:0:0:0:0 | Parameter 2 of Taint1 : String | DataFlow.dll:0:0:0:0 | call : String | dataflow.cs:44:18:44:40 | call to method Taint1 : String |
 | dataflow.cs:47:35:47:38 | "t6" : String | DataFlow.dll:0:0:0:0 | Parameter 1 of TaintIndirect : String | DataFlow.dll:0:0:0:0 | call : String | dataflow.cs:47:18:47:45 | call to method TaintIndirect : String |
 | dataflow.cs:47:41:47:44 | "t6" : String | DataFlow.dll:0:0:0:0 | Parameter 2 of TaintIndirect : String | DataFlow.dll:0:0:0:0 | call : String | dataflow.cs:47:18:47:45 | call to method TaintIndirect : String |
->>>>>>> c9b50f3c
 #select
 | dataflow.cs:16:18:16:26 | "tainted" : String | dataflow.cs:16:18:16:37 | call to method ToString | dataflow.cs:16:18:16:37 | call to method ToString | $@ | dataflow.cs:16:18:16:37 | call to method ToString | call to method ToString |
 | dataflow.cs:18:27:18:27 | 2 : Int32 | dataflow.cs:18:18:18:31 | call to method Max | dataflow.cs:18:18:18:31 | call to method Max | $@ | dataflow.cs:18:18:18:31 | call to method Max | call to method Max |
