| Program.cs:10:23:10:26 | Void |
| Program.cs:10:35:10:38 | Func<String,IDisposable> |
| Program.cs:10:40:10:45 | String |
| Program.cs:10:48:10:58 | IDisposable |
| Program.cs:11:23:11:26 | Void |
| Program.cs:11:35:11:38 | Func<String,Task<Action>> |
| Program.cs:11:40:11:45 | String |
| Program.cs:11:48:11:51 | Task<Action> |
| Program.cs:11:53:11:58 | Action |
| Program.cs:12:23:12:26 | Void |
| Program.cs:12:35:12:38 | Func<String,Task<IDisposable>> |
| Program.cs:12:40:12:45 | String |
| Program.cs:12:48:12:51 | Task<IDisposable> |
| Program.cs:12:53:12:63 | IDisposable |
| Program.cs:14:16:14:19 | Void |
| Program.cs:14:26:14:31 | String |
| Program.cs:14:26:14:33 | String[] |
| Program.cs:16:28:16:38 | IDisposable |
| Program.cs:32:9:32:12 | Void |
| Program.cs:32:23:32:31 | Container<T> |
| Program.cs:32:33:32:33 | T |
| Program.cs:32:36:32:42 | Builder |
| Program.cs:45:5:45:14 | (Int32,TypeMentions) |
| Program.cs:45:16:45:18 | Int32 |
| Program.cs:45:21:45:32 | TypeMentions |
| Program.cs:50:15:50:15 | I<Int32> |
| Program.cs:50:17:50:19 | Int32 |
| Program.cs:50:23:50:23 | I<String,String> |
| Program.cs:50:25:50:30 | String |
| Program.cs:50:33:50:38 | String |
| Program.cs:50:42:50:42 | I<String> |
| Program.cs:50:44:50:49 | String |
| Program.cs:57:5:57:7 | Int32 |
| Program.cs:58:5:58:7 | Int32 |
| Program.cs:58:21:58:23 | Int32 |
| Program.cs:60:5:60:8 | Void |
| Program.cs:62:9:62:11 | String |
| Program.cs:63:20:63:37 | NameOfMethodGroups |
| Program.cs:69:5:69:8 | Boolean |
| Program.cs:69:16:69:18 | Int32 |
| Program.cs:75:5:75:7 | Int32 |
<<<<<<< HEAD
| Program.cs:89:16:89:18 | Int32 |
| Program.cs:89:16:89:18 | Int32 |
| Program.cs:89:16:89:19 | Nullable<Int32> |
| Program.cs:89:16:89:19 | Nullable<Int32> |
| Program.cs:92:5:92:8 | Void |
| Program.cs:94:13:94:17 | Point |
=======
| Program.cs:87:5:87:8 | Void |
| Program.cs:89:9:89:14 | Object |
| Program.cs:90:20:90:25 | String |
| Program.cs:92:13:92:15 | String |
| Program.cs:101:16:101:21 | Object |
| Program.cs:104:5:104:8 | Void |
| Program.cs:106:13:106:17 | Point |
>>>>>>> 621d8457
<|MERGE_RESOLUTION|>--- conflicted
+++ resolved
@@ -39,14 +39,6 @@
 | Program.cs:69:5:69:8 | Boolean |
 | Program.cs:69:16:69:18 | Int32 |
 | Program.cs:75:5:75:7 | Int32 |
-<<<<<<< HEAD
-| Program.cs:89:16:89:18 | Int32 |
-| Program.cs:89:16:89:18 | Int32 |
-| Program.cs:89:16:89:19 | Nullable<Int32> |
-| Program.cs:89:16:89:19 | Nullable<Int32> |
-| Program.cs:92:5:92:8 | Void |
-| Program.cs:94:13:94:17 | Point |
-=======
 | Program.cs:87:5:87:8 | Void |
 | Program.cs:89:9:89:14 | Object |
 | Program.cs:90:20:90:25 | String |
@@ -54,4 +46,9 @@
 | Program.cs:101:16:101:21 | Object |
 | Program.cs:104:5:104:8 | Void |
 | Program.cs:106:13:106:17 | Point |
->>>>>>> 621d8457
+| Program.cs:114:16:114:18 | Int32 |
+| Program.cs:114:16:114:18 | Int32 |
+| Program.cs:114:16:114:19 | Nullable<Int32> |
+| Program.cs:114:16:114:19 | Nullable<Int32> |
+| Program.cs:117:5:117:8 | Void |
+| Program.cs:119:13:119:17 | Point |