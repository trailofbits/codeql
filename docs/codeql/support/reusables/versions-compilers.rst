--- conflicted
+++ resolved
@@ -4,11 +4,8 @@
    :stub-columns: 1
 
    Language,Variants,Compilers,Extensions
-<<<<<<< HEAD
-   C/C++,"C89, C99, C11, C18, C++98, C++03, C++11, C++14, C++17, C++20 [1]_","Clang (and clang-cl [2]_) extensions (up to Clang 9.0),
-=======
+
    C/C++,"C89, C99, C11, C18, C++98, C++03, C++11, C++14, C++17","Clang (and clang-cl [1]_) extensions (up to Clang 12.0),
->>>>>>> baf8d0a9
 
    GNU extensions (up to GCC 11.1),
 
