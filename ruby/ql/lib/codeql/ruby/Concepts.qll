/**
 * Provides abstract classes representing generic concepts such as file system
 * access or system command execution, for which individual framework libraries
 * provide concrete subclasses.
 */

private import codeql.ruby.AST
private import codeql.ruby.CFG
private import codeql.ruby.DataFlow
private import codeql.ruby.Frameworks
private import codeql.ruby.dataflow.RemoteFlowSources
private import codeql.ruby.ApiGraphs

/**
 * A data-flow node that executes SQL statements.
 *
 * Extend this class to refine existing API models. If you want to model new APIs,
 * extend `SqlExecution::Range` instead.
 */
class SqlExecution extends DataFlow::Node instanceof SqlExecution::Range {
  /** Gets the argument that specifies the SQL statements to be executed. */
  DataFlow::Node getSql() { result = super.getSql() }
}

/** Provides a class for modeling new SQL execution APIs. */
module SqlExecution {
  /**
   * A data-flow node that executes SQL statements.
   *
   * Extend this class to model new APIs. If you want to refine existing API models,
   * extend `SqlExecution` instead.
   */
  abstract class Range extends DataFlow::Node {
    /** Gets the argument that specifies the SQL statements to be executed. */
    abstract DataFlow::Node getSql();
  }
}

/**
 * A data flow node that performs a file system access, including reading and writing data,
 * creating and deleting files and folders, checking and updating permissions, and so on.
 *
 * Extend this class to refine existing API models. If you want to model new APIs,
 * extend `FileSystemAccess::Range` instead.
 */
class FileSystemAccess extends DataFlow::Node instanceof FileSystemAccess::Range {
  /** Gets an argument to this file system access that is interpreted as a path. */
  DataFlow::Node getAPathArgument() { result = super.getAPathArgument() }
}

/** Provides a class for modeling new file system access APIs. */
module FileSystemAccess {
  /**
   * A data-flow node that performs a file system access, including reading and writing data,
   * creating and deleting files and folders, checking and updating permissions, and so on.
   *
   * Extend this class to model new APIs. If you want to refine existing API models,
   * extend `FileSystemAccess` instead.
   */
  abstract class Range extends DataFlow::Node {
    /** Gets an argument to this file system access that is interpreted as a path. */
    abstract DataFlow::Node getAPathArgument();
  }
}

/**
 * A data flow node that reads data from the file system.
 *
 * Extend this class to refine existing API models. If you want to model new APIs,
 * extend `FileSystemReadAccess::Range` instead.
 */
class FileSystemReadAccess extends FileSystemAccess instanceof FileSystemReadAccess::Range {
  /**
   * Gets a node that represents data read from the file system access.
   */
  DataFlow::Node getADataNode() { result = FileSystemReadAccess::Range.super.getADataNode() }
}

/** Provides a class for modeling new file system reads. */
module FileSystemReadAccess {
  /**
   * A data flow node that reads data from the file system.
   *
   * Extend this class to model new APIs. If you want to refine existing API models,
   * extend `FileSystemReadAccess` instead.
   */
  abstract class Range extends FileSystemAccess::Range {
    /**
     * Gets a node that represents data read from the file system.
     */
    abstract DataFlow::Node getADataNode();
  }
}

/**
 * A data flow node that writes data to the file system.
 *
 * Extend this class to refine existing API models. If you want to model new APIs,
 * extend `FileSystemWriteAccess::Range` instead.
 */
class FileSystemWriteAccess extends FileSystemAccess instanceof FileSystemWriteAccess::Range {
  /**
   * Gets a node that represents data written to the file system by this access.
   */
  DataFlow::Node getADataNode() { result = FileSystemWriteAccess::Range.super.getADataNode() }
}

/** Provides a class for modeling new file system writes. */
module FileSystemWriteAccess {
  /**
   * A data flow node that writes data to the file system.
   *
   * Extend this class to model new APIs. If you want to refine existing API models,
   * extend `FileSystemWriteAccess` instead.
   */
  abstract class Range extends FileSystemAccess::Range {
    /**
     * Gets a node that represents data written to the file system by this access.
     */
    abstract DataFlow::Node getADataNode();
  }
}

/**
 * A data flow node that sets the permissions for one or more files.
 *
 * Extend this class to refine existing API models. If you want to model new APIs,
 * extend `FileSystemPermissionModification::Range` instead.
 */
class FileSystemPermissionModification extends DataFlow::Node instanceof FileSystemPermissionModification::Range {
  /**
   * Gets an argument to this permission modification that is interpreted as a
   * set of permissions.
   */
  DataFlow::Node getAPermissionNode() { result = super.getAPermissionNode() }
}

/** Provides a class for modeling new file system permission modifications. */
module FileSystemPermissionModification {
  /**
   * A data-flow node that sets permissions for a one or more files.
   *
   * Extend this class to model new APIs. If you want to refine existing API models,
   * extend `FileSystemPermissionModification` instead.
   */
  abstract class Range extends DataFlow::Node {
    /**
     * Gets an argument to this permission modification that is interpreted as a
     * set of permissions.
     */
    abstract DataFlow::Node getAPermissionNode();
  }
}

/**
 * A data flow node that contains a file name or an array of file names from the local file system.
 */
abstract class FileNameSource extends DataFlow::Node { }

/**
 * A data-flow node that escapes meta-characters, which could be used to prevent
 * injection attacks.
 *
 * Extend this class to refine existing API models. If you want to model new APIs,
 * extend `Escaping::Range` instead.
 */
class Escaping extends DataFlow::Node instanceof Escaping::Range {
  Escaping() {
    // escapes that don't have _both_ input/output defined are not valid
    exists(super.getAnInput()) and
    exists(super.getOutput())
  }

  /** Gets an input that will be escaped. */
  DataFlow::Node getAnInput() { result = super.getAnInput() }

  /** Gets the output that contains the escaped data. */
  DataFlow::Node getOutput() { result = super.getOutput() }

  /**
   * Gets the context that this function escapes for, such as `html`, or `url`.
   */
  string getKind() { result = super.getKind() }
}

/** Provides a class for modeling new escaping APIs. */
module Escaping {
  /**
   * A data-flow node that escapes meta-characters, which could be used to prevent
   * injection attacks.
   *
   * Extend this class to model new APIs. If you want to refine existing API models,
   * extend `Escaping` instead.
   */
  abstract class Range extends DataFlow::Node {
    /** Gets an input that will be escaped. */
    abstract DataFlow::Node getAnInput();

    /** Gets the output that contains the escaped data. */
    abstract DataFlow::Node getOutput();

    /**
     * Gets the context that this function escapes for.
     *
     * While kinds are represented as strings, this should not be relied upon. Use the
     * predicates in  the `Escaping` module, such as `getHtmlKind`.
     */
    abstract string getKind();
  }

  /** Gets the escape-kind for escaping a string so it can safely be included in HTML. */
  string getHtmlKind() { result = "html" }
}

/**
 * An escape of a string so it can be safely included in
 * the body of an HTML element, for example, replacing `{}` in
 * `<p>{}</p>`.
 */
class HtmlEscaping extends Escaping {
  HtmlEscaping() { super.getKind() = Escaping::getHtmlKind() }
}

/** Provides classes for modeling HTTP-related APIs. */
module Http {
  /** Provides classes for modeling HTTP servers. */
  module Server {
    /**
     * A data-flow node that sets up a route on a server.
     *
     * Extend this class to refine existing API models. If you want to model new APIs,
     * extend `RouteSetup::Range` instead.
     */
    class RouteSetup extends DataFlow::Node instanceof RouteSetup::Range {
      /** Gets the URL pattern for this route, if it can be statically determined. */
      string getUrlPattern() { result = super.getUrlPattern() }

      /**
       * Gets a function that will handle incoming requests for this route, if any.
       *
       * NOTE: This will be modified in the near future to have a `RequestHandler` result, instead of a `Method`.
       */
      Method getARequestHandler() { result = super.getARequestHandler() }

      /**
       * Gets a parameter that will receive parts of the url when handling incoming
       * requests for this route, if any. These automatically become a `RemoteFlowSource`.
       */
      Parameter getARoutedParameter() { result = super.getARoutedParameter() }

      /** Gets a string that identifies the framework used for this route setup. */
      string getFramework() { result = super.getFramework() }

      /**
       * Gets the HTTP method name, in lowercase, that this handler will respond to.
       */
      string getHttpMethod() { result = super.getHttpMethod() }
    }

    /** Provides a class for modeling new HTTP routing APIs. */
    module RouteSetup {
      /**
       * A data-flow node that sets up a route on a server.
       *
       * Extend this class to model new APIs. If you want to refine existing API models,
       * extend `RouteSetup` instead.
       */
      abstract class Range extends DataFlow::Node {
        /** Gets the argument used to set the URL pattern. */
        abstract DataFlow::Node getUrlPatternArg();

        /** Gets the URL pattern for this route, if it can be statically determined. */
        string getUrlPattern() {
          exists(CfgNodes::ExprNodes::StringlikeLiteralCfgNode strNode |
            this.getUrlPatternArg().getALocalSource() = DataFlow::exprNode(strNode) and
            result = strNode.getExpr().getConstantValue().getStringlikeValue()
          )
        }

        /**
         * Gets a function that will handle incoming requests for this route, if any.
         *
         * NOTE: This will be modified in the near future to have a `RequestHandler` result, instead of a `Method`.
         */
        abstract Method getARequestHandler();

        /**
         * Gets a parameter that will receive parts of the url when handling incoming
         * requests for this route, if any. These automatically become a `RemoteFlowSource`.
         */
        abstract Parameter getARoutedParameter();

        /** Gets a string that identifies the framework used for this route setup. */
        abstract string getFramework();

        /**
         * Gets the HTTP method name, in all caps, that this handler will respond to.
         */
        abstract string getHttpMethod();
      }
    }

    /** A kind of request input. */
    class RequestInputKind extends string {
      RequestInputKind() { this = ["parameter", "header", "body", "url", "cookie"] }
    }

    /** Input from the parameters of a request. */
    RequestInputKind parameterInputKind() { result = "parameter" }

    /** Input from the headers of a request. */
    RequestInputKind headerInputKind() { result = "header" }

    /** Input from the body of a request. */
    RequestInputKind bodyInputKind() { result = "body" }

    /** Input from the URL of a request. */
    RequestInputKind urlInputKind() { result = "url" }

    /** Input from the cookies of a request. */
    RequestInputKind cookieInputKind() { result = "cookie" }

    /**
     * An access to a user-controlled HTTP request input. For example, the URL or body of a request.
     * Instances of this class automatically become `RemoteFlowSource`s.
     *
     * Extend this class to refine existing API models. If you want to model new APIs,
     * extend `RequestInputAccess::Range` instead.
     */
    class RequestInputAccess extends DataFlow::Node instanceof RequestInputAccess::Range {
      /**
       * Gets a string that describes the type of this input.
       *
       * This is typically the name of the method that gives rise to this input.
       */
      string getSourceType() { result = super.getSourceType() }

      /**
       * Gets the kind of the accessed input,
       * Can be one of "parameter", "header", "body", "url", "cookie".
<<<<<<< HEAD
       *
       * Note that this predicate is functional.
       */
      string getKind() { result = super.getKind() }
=======
       */
      RequestInputKind getKind() { result = super.getKind() }

      /**
       * Holds if this part of the request may be controlled by a third party,
       * that is, an agent other than the one who sent the request.
       *
       * This is true for the URL, query parameters, and request body.
       * These can be controlled by a malicious third party in the following scenarios:
       *
       * - The user clicks a malicious link or is otherwise redirected to a malicious URL.
       * - The user visits a web site that initiates a form submission or AJAX request on their behalf.
       *
       * In these cases, the request is technically sent from the user's browser, but
       * the user is not in direct control of the URL or POST body.
       *
       * Headers are never considered third-party controllable by this predicate, although the
       * third party does have some control over the the Referer and Origin headers.
       */
      predicate isThirdPartyControllable() {
        this.getKind() = [parameterInputKind(), urlInputKind(), bodyInputKind()]
      }
>>>>>>> 7d23170f
    }

    /** Provides a class for modeling new HTTP request inputs. */
    module RequestInputAccess {
      /**
       * An access to a user-controlled HTTP request input.
       *
       * Extend this class to model new APIs. If you want to refine existing API models,
       * extend `RequestInputAccess` instead.
       */
      abstract class Range extends DataFlow::Node {
        /**
         * Gets a string that describes the type of this input.
         *
         * This is typically the name of the method that gives rise to this input.
         */
        abstract string getSourceType();

        /**
         * Gets the kind of the accessed input,
         * Can be one of "parameter", "header", "body", "url", "cookie".
<<<<<<< HEAD
         *
         * Note that this predicate is functional.
         */
        abstract string getKind();
=======
         */
        abstract RequestInputKind getKind();
>>>>>>> 7d23170f
      }
    }

    private class RequestInputAccessAsRemoteFlowSource extends RemoteFlowSource::Range instanceof RequestInputAccess {
      override string getSourceType() { result = this.(RequestInputAccess).getSourceType() }
    }

    /**
     * A function that will handle incoming HTTP requests.
     *
     * Extend this class to refine existing API models. If you want to model new APIs,
     * extend `RequestHandler::Range` instead.
     */
    class RequestHandler extends Method instanceof RequestHandler::Range {
      /**
       * Gets a parameter that could receive parts of the url when handling incoming
       * requests, if any. These automatically become a `RemoteFlowSource`.
       */
      Parameter getARoutedParameter() { result = super.getARoutedParameter() }

      /** Gets a string that identifies the framework used for this route setup. */
      string getFramework() { result = super.getFramework() }

      /**
       * Gets an HTTP method name, in all caps, that this handler will respond to.
       * Handlers can potentially respond to multiple HTTP methods.
       */
      string getAnHttpMethod() { result = super.getAnHttpMethod() }
    }

    /** Provides a class for modeling new HTTP request handlers. */
    module RequestHandler {
      /**
       * A function that will handle incoming HTTP requests.
       *
       * Extend this class to model new APIs. If you want to refine existing API models,
       * extend `RequestHandler` instead.
       *
       * Only extend this class if you can't provide a `RouteSetup`, since we handle that case automatically.
       */
      abstract class Range extends Method {
        /**
         * Gets a parameter that could receive parts of the url when handling incoming
         * requests, if any. These automatically become a `RemoteFlowSource`.
         */
        abstract Parameter getARoutedParameter();

        /** Gets a string that identifies the framework used for this request handler. */
        abstract string getFramework();

        /**
         * Gets an HTTP method name, in all caps, that this handler will respond to.
         * Handlers can potentially respond to multiple HTTP methods.
         */
        abstract string getAnHttpMethod();
      }
    }

    private class RequestHandlerFromRouteSetup extends RequestHandler::Range {
      RouteSetup rs;

      RequestHandlerFromRouteSetup() { this = rs.getARequestHandler() }

      override Parameter getARoutedParameter() {
        result = rs.getARoutedParameter() and
        result = this.getAParameter()
      }

      override string getFramework() { result = rs.getFramework() }

      override string getAnHttpMethod() { result = rs.getHttpMethod() }
    }

    /** A parameter that will receive parts of the url when handling an incoming request. */
    private class RoutedParameter extends RequestInputAccess::Range, DataFlow::ParameterNode {
      RequestHandler handler;

      RoutedParameter() { this.getParameter() = handler.getARoutedParameter() }

      override string getSourceType() { result = handler.getFramework() + " RoutedParameter" }

<<<<<<< HEAD
      override string getKind() { result = "url" }
=======
      override RequestInputKind getKind() { result = parameterInputKind() }
>>>>>>> 7d23170f
    }

    /**
     * A data-flow node that creates a HTTP response on a server.
     *
     * Note: we don't require that this response must be sent to a client (a kind of
     * "if a tree falls in a forest and nobody hears it" situation).
     *
     * Extend this class to refine existing API models. If you want to model new APIs,
     * extend `HttpResponse::Range` instead.
     */
    class HttpResponse extends DataFlow::Node instanceof HttpResponse::Range {
      /** Gets the data-flow node that specifies the body of this HTTP response. */
      DataFlow::Node getBody() { result = super.getBody() }

      /** Gets the mimetype of this HTTP response, if it can be statically determined. */
      string getMimetype() { result = super.getMimetype() }
    }

    /** Provides a class for modeling new HTTP response APIs. */
    module HttpResponse {
      /**
       * A data-flow node that creates a HTTP response on a server.
       *
       * Note: we don't require that this response must be sent to a client (a kind of
       * "if a tree falls in a forest and nobody hears it" situation).
       *
       * Extend this class to model new APIs. If you want to refine existing API models,
       * extend `HttpResponse` instead.
       */
      abstract class Range extends DataFlow::Node {
        /** Gets the data-flow node that specifies the body of this HTTP response. */
        abstract DataFlow::Node getBody();

        /** Gets the data-flow node that specifies the content-type/mimetype of this HTTP response, if any. */
        abstract DataFlow::Node getMimetypeOrContentTypeArg();

        /** Gets the default mimetype that should be used if `getMimetypeOrContentTypeArg` has no results. */
        abstract string getMimetypeDefault();

        /** Gets the mimetype of this HTTP response, if it can be statically determined. */
        string getMimetype() {
          exists(CfgNodes::ExprNodes::StringlikeLiteralCfgNode strNode |
            this.getMimetypeOrContentTypeArg().getALocalSource() = DataFlow::exprNode(strNode) and
            result = strNode.getExpr().getConstantValue().getStringlikeValue().splitAt(";", 0)
          )
          or
          not exists(this.getMimetypeOrContentTypeArg()) and
          result = this.getMimetypeDefault()
        }
      }
    }

    /**
     * A data-flow node that creates a HTTP redirect response on a server.
     *
     * Note: we don't require that this redirect must be sent to a client (a kind of
     * "if a tree falls in a forest and nobody hears it" situation).
     *
     * Extend this class to refine existing API models. If you want to model new APIs,
     * extend `HttpRedirectResponse::Range` instead.
     */
    class HttpRedirectResponse extends HttpResponse instanceof HttpRedirectResponse::Range {
      /** Gets the data-flow node that specifies the location of this HTTP redirect response. */
      DataFlow::Node getRedirectLocation() { result = super.getRedirectLocation() }
    }

    /** Provides a class for modeling new HTTP redirect response APIs. */
    module HttpRedirectResponse {
      /**
       * A data-flow node that creates a HTTP redirect response on a server.
       *
       * Note: we don't require that this redirect must be sent to a client (a kind of
       * "if a tree falls in a forest and nobody hears it" situation).
       *
       * Extend this class to model new APIs. If you want to refine existing API models,
       * extend `HttpResponse` instead.
       */
      abstract class Range extends Http::Server::HttpResponse::Range {
        /** Gets the data-flow node that specifies the location of this HTTP redirect response. */
        abstract DataFlow::Node getRedirectLocation();
      }
    }
  }

  /** Provides classes for modeling HTTP clients. */
  module Client {
    import codeql.ruby.internal.ConceptsShared::Http::Client as SC

    /**
     * A method call that makes an outgoing HTTP request.
     *
     * Extend this class to refine existing API models. If you want to model new APIs,
     * extend `Request::Range` instead.
     */
    class Request extends SC::Request instanceof Request::Range {
      /** Gets a node which returns the body of the response */
      DataFlow::Node getResponseBody() { result = super.getResponseBody() }

      /**
       * DEPRECATED: Use `getAUrlPart` instead.
       *
       * Gets a node that contributes to the URL of the request.
       * Depending on the framework, a request may have multiple nodes which contribute to the URL.
       */
      deprecated DataFlow::Node getURL() {
        result = super.getURL() or result = Request::Range.super.getAUrlPart()
      }

      /**
       * Holds if this request is made using a mode that disables SSL/TLS
       * certificate validation, where `disablingNode` represents the point at
       * which the validation was disabled.
       */
      deprecated predicate disablesCertificateValidation(DataFlow::Node disablingNode) {
        Request::Range.super.disablesCertificateValidation(disablingNode, _)
        or
        Request::Range.super.disablesCertificateValidation(disablingNode)
      }
    }

    /** Provides a class for modeling new HTTP requests. */
    module Request {
      /**
       * A method call that makes an outgoing HTTP request.
       *
       * Extend this class to model new APIs. If you want to refine existing API models,
       * extend `Request` instead.
       */
      abstract class Range extends SC::Request::Range {
        /** Gets a node which returns the body of the response */
        abstract DataFlow::Node getResponseBody();

        /**
         * DEPRECATED: overwrite `getAUrlPart` instead.
         *
         * Gets a node that contributes to the URL of the request.
         * Depending on the framework, a request may have multiple nodes which contribute to the URL.
         */
        deprecated DataFlow::Node getURL() { none() }

        /**
         * DEPRECATED: override `disablesCertificateValidation/2` instead.
         *
         * Holds if this request is made using a mode that disables SSL/TLS
         * certificate validation, where `disablingNode` represents the point at
         * which the validation was disabled.
         */
        deprecated predicate disablesCertificateValidation(DataFlow::Node disablingNode) { none() }
      }
    }

    /** The response body from an outgoing HTTP request, considered as a remote flow source */
    private class RequestResponseBody extends RemoteFlowSource::Range, DataFlow::Node {
      Request request;

      RequestResponseBody() { this = request.getResponseBody() }

      override string getSourceType() { result = request.getFramework() }
    }
  }
}

/** DEPRECATED: Alias for Http */
deprecated module HTTP = Http;

/**
 * A data flow node that executes an operating system command,
 * for instance by spawning a new process.
 */
class SystemCommandExecution extends DataFlow::Node instanceof SystemCommandExecution::Range {
  /** Holds if a shell interprets `arg`. */
  predicate isShellInterpreted(DataFlow::Node arg) { super.isShellInterpreted(arg) }

  /** Gets an argument to this execution that specifies the command or an argument to it. */
  DataFlow::Node getAnArgument() { result = super.getAnArgument() }
}

/** Provides a class for modeling new operating system command APIs. */
module SystemCommandExecution {
  /**
   * A data flow node that executes an operating system command, for instance by spawning a new
   * process.
   *
   * Extend this class to model new APIs. If you want to refine existing API models,
   * extend `SystemCommandExecution` instead.
   */
  abstract class Range extends DataFlow::Node {
    /** Gets an argument to this execution that specifies the command or an argument to it. */
    abstract DataFlow::Node getAnArgument();

    /** Holds if a shell interprets `arg`. */
    predicate isShellInterpreted(DataFlow::Node arg) { none() }
  }
}

/**
 * A data-flow node that dynamically executes Ruby code.
 *
 * Extend this class to refine existing API models. If you want to model new APIs,
 * extend `CodeExecution::Range` instead.
 */
class CodeExecution extends DataFlow::Node instanceof CodeExecution::Range {
  /** Gets the argument that specifies the code to be executed. */
  DataFlow::Node getCode() { result = super.getCode() }
}

/** Provides a class for modeling new dynamic code execution APIs. */
module CodeExecution {
  /**
   * A data-flow node that dynamically executes Ruby code.
   *
   * Extend this class to model new APIs. If you want to refine existing API models,
   * extend `CodeExecution` instead.
   */
  abstract class Range extends DataFlow::Node {
    /** Gets the argument that specifies the code to be executed. */
    abstract DataFlow::Node getCode();
  }
}

/**
 * A data-flow node that parses XML content.
 *
 * Extend this class to refine existing API models. If you want to model new APIs,
 * extend `XmlParserCall::Range` instead.
 */
class XmlParserCall extends DataFlow::Node instanceof XmlParserCall::Range {
  /** Gets the argument that specifies the XML content to be parsed. */
  DataFlow::Node getInput() { result = super.getInput() }

  /** Holds if this XML parser call is configured to process external entities */
  predicate externalEntitiesEnabled() { super.externalEntitiesEnabled() }
}

/** Provides a class for modeling new XML parsing APIs. */
module XmlParserCall {
  /**
   * A data-flow node that parses XML content.
   *
   * Extend this class to model new APIs. If you want to refine existing API models,
   * extend `class XmlParserCall` instead.
   */
  abstract class Range extends DataFlow::Node {
    /** Gets the argument that specifies the XML content to be parsed. */
    abstract DataFlow::Node getInput();

    /** Holds if this XML parser call is configured to process external entities */
    abstract predicate externalEntitiesEnabled();
  }
}

/**
 * A data-flow node that may represent a database object in an ORM system.
 *
 * Extend this class to refine existing API models. If you want to model new APIs,
 * extend `OrmInstantiation::Range` instead.
 */
class OrmInstantiation extends DataFlow::Node instanceof OrmInstantiation::Range {
  /** Holds if a call to `methodName` on this instance may return a field of this ORM object. */
  bindingset[methodName]
  predicate methodCallMayAccessField(string methodName) {
    super.methodCallMayAccessField(methodName)
  }
}

/** Provides a class for modeling new ORM object instantiation APIs. */
module OrmInstantiation {
  /**
   * A data-flow node that may represent a database object in an ORM system.
   *
   * Extend this class to model new APIs. If you want to refine existing API models,
   * extend `OrmInstantiation` instead.
   */
  abstract class Range extends DataFlow::Node {
    /** Holds if a call to `methodName` on this instance may return a field of this ORM object. */
    bindingset[methodName]
    abstract predicate methodCallMayAccessField(string methodName);
  }
}

/**
 * A data flow node that writes persistent data.
 *
 * Extend this class to refine existing API models. If you want to model new APIs,
 * extend `PersistentWriteAccess::Range` instead.
 */
class PersistentWriteAccess extends DataFlow::Node instanceof PersistentWriteAccess::Range {
  /**
   * Gets the data flow node corresponding to the written value.
   */
  DataFlow::Node getValue() { result = super.getValue() }
}

/** Provides a class for modeling new persistent write access APIs. */
module PersistentWriteAccess {
  /**
   * A data flow node that writes persistent data.
   *
   * Extend this class to model new APIs. If you want to refine existing API models,
   * extend `PersistentWriteAccess` instead.
   */
  abstract class Range extends DataFlow::Node {
    /**
     * Gets the data flow node corresponding to the written value.
     */
    abstract DataFlow::Node getValue();
  }
}

/**
 * A data-flow node that may set or unset Cross-site request forgery protection.
 *
 * Extend this class to refine existing API models. If you want to model new APIs,
 * extend `CSRFProtectionSetting::Range` instead.
 */
class CsrfProtectionSetting extends DataFlow::Node instanceof CsrfProtectionSetting::Range {
  /**
   * Gets the boolean value corresponding to if CSRF protection is enabled
   * (`true`) or disabled (`false`) by this node.
   */
  boolean getVerificationSetting() { result = super.getVerificationSetting() }
}

/** DEPRECATED: Alias for CsrfProtectionSetting */
deprecated class CSRFProtectionSetting = CsrfProtectionSetting;

/** Provides a class for modeling new CSRF protection setting APIs. */
module CsrfProtectionSetting {
  /**
   * A data-flow node that may set or unset Cross-site request forgery protection.
   *
   * Extend this class to model new APIs. If you want to refine existing API models,
   * extend `CSRFProtectionSetting` instead.
   */
  abstract class Range extends DataFlow::Node {
    /**
     * Gets the boolean value corresponding to if CSRF protection is enabled
     * (`true`) or disabled (`false`) by this node.
     */
    abstract boolean getVerificationSetting();
  }
}

/** DEPRECATED: Alias for CsrfProtectionSetting */
deprecated module CSRFProtectionSetting = CsrfProtectionSetting;

/** Provides classes for modeling path-related APIs. */
module Path {
  /**
   * A data-flow node that performs path sanitization. This is often needed in order
   * to safely access paths.
   */
  class PathSanitization extends DataFlow::Node instanceof PathSanitization::Range { }

  /** Provides a class for modeling new path sanitization APIs. */
  module PathSanitization {
    /**
     * A data-flow node that performs path sanitization. This is often needed in order
     * to safely access paths.
     */
    abstract class Range extends DataFlow::Node { }
  }
}

/**
 * A data-flow node that may configure behavior relating to cookie security.
 *
 * Extend this class to refine existing API models. If you want to model new APIs,
 * extend `CookieSecurityConfigurationSetting::Range` instead.
 */
class CookieSecurityConfigurationSetting extends DataFlow::Node instanceof CookieSecurityConfigurationSetting::Range {
  /**
   * Gets a description of how this cookie setting may weaken application security.
   * This predicate has no results if the setting is considered to be safe.
   */
  string getSecurityWarningMessage() { result = super.getSecurityWarningMessage() }
}

/** Provides a class for modeling new cookie security setting APIs. */
module CookieSecurityConfigurationSetting {
  /**
   * A data-flow node that may configure behavior relating to cookie security.
   *
   * Extend this class to model new APIs. If you want to refine existing API models,
   * extend `CookieSecurityConfigurationSetting` instead.
   */
  abstract class Range extends DataFlow::Node {
    /**
     * Gets a description of how this cookie setting may weaken application security.
     * This predicate has no results if the setting is considered to be safe.
     */
    abstract string getSecurityWarningMessage();
  }
}

/**
 * A data-flow node that logs data.
 *
 * Extend this class to refine existing API models. If you want to model new APIs,
 * extend `Logging::Range` instead.
 */
class Logging extends DataFlow::Node instanceof Logging::Range {
  /** Gets an input that is logged. */
  DataFlow::Node getAnInput() { result = super.getAnInput() }
}

/** Provides a class for modeling new logging mechanisms. */
module Logging {
  /**
   * A data-flow node that logs data.
   *
   * Extend this class to model new APIs. If you want to refine existing API models,
   * extend `Logging` instead.
   */
  abstract class Range extends DataFlow::Node {
    /** Gets an input that is logged. */
    abstract DataFlow::Node getAnInput();
  }
}

/**
 * Provides models for cryptographic concepts.
 *
 * Note: The `CryptographicAlgorithm` class currently doesn't take weak keys into
 * consideration for the `isWeak` member predicate. So RSA is always considered
 * secure, although using a low number of bits will actually make it insecure. We plan
 * to improve our libraries in the future to more precisely capture this aspect.
 */
module Cryptography {
  // Since we still rely on `isWeak` predicate on `CryptographicOperation` in Ruby, we
  // modify that part of the shared concept... which means we have to explicitly
  // re-export everything else.
  // Using SC shorthand for "Shared Cryptography"
  import codeql.ruby.internal.ConceptsShared::Cryptography as SC

  class CryptographicAlgorithm = SC::CryptographicAlgorithm;

  class EncryptionAlgorithm = SC::EncryptionAlgorithm;

  class HashingAlgorithm = SC::HashingAlgorithm;

  class PasswordHashingAlgorithm = SC::PasswordHashingAlgorithm;

  /**
   * A data-flow node that is an application of a cryptographic algorithm. For example,
   * encryption, decryption, signature-validation.
   *
   * Extend this class to refine existing API models. If you want to model new APIs,
   * extend `CryptographicOperation::Range` instead.
   */
  class CryptographicOperation extends SC::CryptographicOperation instanceof CryptographicOperation::Range {
    /** DEPRECATED: Use `getAlgorithm().isWeak() or getBlockMode().isWeak()` instead */
    deprecated predicate isWeak() { super.isWeak() }
  }

  /** Provides classes for modeling new applications of a cryptographic algorithms. */
  module CryptographicOperation {
    /**
     * A data-flow node that is an application of a cryptographic algorithm. For example,
     * encryption, decryption, signature-validation.
     *
     * Extend this class to model new APIs. If you want to refine existing API models,
     * extend `CryptographicOperation` instead.
     */
    abstract class Range extends SC::CryptographicOperation::Range {
      /** DEPRECATED: Use `getAlgorithm().isWeak() or getBlockMode().isWeak()` instead */
      deprecated predicate isWeak() { this.getAlgorithm().isWeak() or this.getBlockMode().isWeak() }
    }
  }

  class BlockMode = SC::BlockMode;
}<|MERGE_RESOLUTION|>--- conflicted
+++ resolved
@@ -338,12 +338,6 @@
       /**
        * Gets the kind of the accessed input,
        * Can be one of "parameter", "header", "body", "url", "cookie".
-<<<<<<< HEAD
-       *
-       * Note that this predicate is functional.
-       */
-      string getKind() { result = super.getKind() }
-=======
        */
       RequestInputKind getKind() { result = super.getKind() }
 
@@ -366,7 +360,6 @@
       predicate isThirdPartyControllable() {
         this.getKind() = [parameterInputKind(), urlInputKind(), bodyInputKind()]
       }
->>>>>>> 7d23170f
     }
 
     /** Provides a class for modeling new HTTP request inputs. */
@@ -388,15 +381,7 @@
         /**
          * Gets the kind of the accessed input,
          * Can be one of "parameter", "header", "body", "url", "cookie".
-<<<<<<< HEAD
-         *
-         * Note that this predicate is functional.
-         */
-        abstract string getKind();
-=======
-         */
         abstract RequestInputKind getKind();
->>>>>>> 7d23170f
       }
     }
 
@@ -478,11 +463,7 @@
 
       override string getSourceType() { result = handler.getFramework() + " RoutedParameter" }
 
-<<<<<<< HEAD
-      override string getKind() { result = "url" }
-=======
       override RequestInputKind getKind() { result = parameterInputKind() }
->>>>>>> 7d23170f
     }
 
     /**
