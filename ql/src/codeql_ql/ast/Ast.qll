--- conflicted
+++ resolved
@@ -80,14 +80,12 @@
    * Gets a member from contained in this top-level module.
    * Includes private members.
    */
-<<<<<<< HEAD
-  ModuleMember getAMember() {
-    toGenerated(result) = file.getChild(_).(Generated::ModuleMember).getChild(_)
-  }
-=======
   ModuleMember getAMember() { result = getMember(_) }
 
-  ModuleMember getMember(int i) { toGenerated(result) = file.getChild(i).getChild(_) }
+  /** Gets the `i`'th member of this top-level module. */
+  ModuleMember getMember(int i) {
+    toGenerated(result) = file.getChild(i).(Generated::ModuleMember).getChild(_)
+  }
 
   /** Gets a top-level import in this module. */
   Import getAnImport() { result = this.getAMember() }
@@ -103,7 +101,6 @@
 
   /** Gets a `newtype` defined at the top-level of this module. */
   NewType getANewType() { result = this.getAMember() }
->>>>>>> 17ef0565
 
   override ModuleMember getAChild(string pred) {
     pred = directMember("getQLDoc") and result = this.getQLDoc()
