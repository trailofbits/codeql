---
library: false
<<<<<<< HEAD
name: codeql/actions-queries
version: 0.1.85
=======
name: github/actions-queries
version: 0.2.0
>>>>>>> 064c983b
groups: [actions, queries]
suites: codeql-suites
extractor: actions
defaultSuiteFile: codeql-suites/actions-code-scanning.qls
dependencies:
  codeql/actions-all: ${workspace}
warnOnImplicitThis: true<|MERGE_RESOLUTION|>--- conflicted
+++ resolved
@@ -1,12 +1,7 @@
 ---
 library: false
-<<<<<<< HEAD
 name: codeql/actions-queries
-version: 0.1.85
-=======
-name: github/actions-queries
 version: 0.2.0
->>>>>>> 064c983b
 groups: [actions, queries]
 suites: codeql-suites
 extractor: actions
