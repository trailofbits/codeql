--- conflicted
+++ resolved
@@ -30,7 +30,6 @@
 import semmle.go.frameworks.stdlib.EncodingXml
 import semmle.go.frameworks.stdlib.Html
 import semmle.go.frameworks.stdlib.HtmlTemplate
-<<<<<<< HEAD
 import semmle.go.frameworks.stdlib.Context
 import semmle.go.frameworks.stdlib.Os
 import semmle.go.frameworks.stdlib.Net
@@ -39,10 +38,8 @@
 import semmle.go.frameworks.stdlib.NetMail
 import semmle.go.frameworks.stdlib.NetTextproto
 import semmle.go.frameworks.stdlib.Log
-=======
 import semmle.go.frameworks.stdlib.Io
 import semmle.go.frameworks.stdlib.IoIoutil
->>>>>>> 4127cb5c
 import semmle.go.frameworks.stdlib.Path
 import semmle.go.frameworks.stdlib.PathFilepath
 import semmle.go.frameworks.stdlib.Reflect
@@ -91,406 +88,6 @@
 
   override predicate hasTaintFlow(FunctionInput inp, FunctionOutput outp) {
     inp.isParameter(1) and outp.isParameter(0)
-  }
-}
-
-<<<<<<< HEAD
-/** Provides models of commonly used functions in the `io` package. */
-module Io {
-  private class Copy extends TaintTracking::FunctionModel {
-    Copy() {
-      // func Copy(dst Writer, src Reader) (written int64, err error)
-      // func CopyBuffer(dst Writer, src Reader, buf []byte) (written int64, err error)
-      // func CopyN(dst Writer, src Reader, n int64) (written int64, err error)
-      hasQualifiedName("io", "Copy") or
-      hasQualifiedName("io", "CopyBuffer") or
-      hasQualifiedName("io", "CopyN")
-    }
-
-    override predicate hasTaintFlow(FunctionInput input, FunctionOutput output) {
-      input.isParameter(1) and output.isParameter(0)
-    }
-  }
-
-  private class Pipe extends TaintTracking::FunctionModel {
-    Pipe() {
-      // func Pipe() (*PipeReader, *PipeWriter)
-      hasQualifiedName("io", "Pipe")
-    }
-
-    override predicate hasTaintFlow(FunctionInput input, FunctionOutput output) {
-      input.isResult(0) and output.isResult(1)
-    }
-  }
-
-  private class ReadAtLeast extends TaintTracking::FunctionModel {
-    ReadAtLeast() {
-      // func ReadAtLeast(r Reader, buf []byte, min int) (n int, err error)
-      // func ReadFull(r Reader, buf []byte) (n int, err error)
-      hasQualifiedName("io", "ReadAtLeast") or
-      hasQualifiedName("io", "ReadFull")
-    }
-
-    override predicate hasTaintFlow(FunctionInput input, FunctionOutput output) {
-      input.isParameter(0) and output.isParameter(1)
-    }
-  }
-
-  private class WriteString extends TaintTracking::FunctionModel {
-    WriteString() {
-      // func WriteString(w Writer, s string) (n int, err error)
-      this.hasQualifiedName("io", "WriteString")
-    }
-
-    override predicate hasTaintFlow(FunctionInput input, FunctionOutput output) {
-      input.isParameter(1) and output.isParameter(0)
-    }
-  }
-
-  private class ByteReaderReadByte extends TaintTracking::FunctionModel, Method {
-    ByteReaderReadByte() {
-      // func ReadByte() (byte, error)
-      this.implements("io", "ByteReader", "ReadByte")
-    }
-
-    override predicate hasTaintFlow(FunctionInput input, FunctionOutput output) {
-      input.isReceiver() and output.isResult(0)
-    }
-  }
-
-  private class ByteWriterWriteByte extends TaintTracking::FunctionModel, Method {
-    ByteWriterWriteByte() {
-      // func WriteByte(c byte) error
-      this.implements("io", "ByteWriter", "WriteByte")
-    }
-
-    override predicate hasTaintFlow(FunctionInput input, FunctionOutput output) {
-      input.isParameter(0) and output.isReceiver()
-    }
-  }
-
-  private class ReaderRead extends TaintTracking::FunctionModel, Method {
-    ReaderRead() {
-      // func Read(p []byte) (n int, err error)
-      this.implements("io", "Reader", "Read")
-    }
-
-    override predicate hasTaintFlow(FunctionInput input, FunctionOutput output) {
-      input.isReceiver() and output.isParameter(0)
-    }
-  }
-
-  private class LimitReader extends TaintTracking::FunctionModel {
-    LimitReader() {
-      // func LimitReader(r Reader, n int64) Reader
-      this.hasQualifiedName("io", "LimitReader")
-    }
-
-    override predicate hasTaintFlow(FunctionInput input, FunctionOutput output) {
-      input.isParameter(0) and output.isResult()
-    }
-  }
-
-  private class MultiReader extends TaintTracking::FunctionModel {
-    MultiReader() {
-      // func MultiReader(readers ...Reader) Reader
-      this.hasQualifiedName("io", "MultiReader")
-    }
-
-    override predicate hasTaintFlow(FunctionInput input, FunctionOutput output) {
-      input.isParameter(_) and output.isResult()
-    }
-  }
-
-  private class TeeReader extends TaintTracking::FunctionModel {
-    TeeReader() {
-      // func TeeReader(r Reader, w Writer) Reader
-      this.hasQualifiedName("io", "TeeReader")
-    }
-
-    override predicate hasTaintFlow(FunctionInput input, FunctionOutput output) {
-      input.isParameter(0) and output.isResult()
-      or
-      input.isParameter(0) and output.isParameter(1)
-    }
-  }
-
-  private class ReaderAtReadAt extends TaintTracking::FunctionModel, Method {
-    ReaderAtReadAt() {
-      // func ReadAt(p []byte, off int64) (n int, err error)
-      this.implements("io", "ReaderAt", "ReadAt")
-    }
-
-    override predicate hasTaintFlow(FunctionInput input, FunctionOutput output) {
-      input.isReceiver() and output.isParameter(0)
-    }
-  }
-
-  private class ReaderFromReadFrom extends TaintTracking::FunctionModel, Method {
-    ReaderFromReadFrom() {
-      // func ReadFrom(r Reader) (n int64, err error)
-      this.implements("io", "ReaderFrom", "ReadFrom")
-    }
-
-    override predicate hasTaintFlow(FunctionInput input, FunctionOutput output) {
-      input.isParameter(0) and output.isReceiver()
-    }
-  }
-
-  private class RuneReaderReadRune extends TaintTracking::FunctionModel, Method {
-    RuneReaderReadRune() {
-      // func ReadRune() (r rune, size int, err error)
-      this.implements("io", "RuneReader", "ReadRune")
-    }
-
-    override predicate hasTaintFlow(FunctionInput input, FunctionOutput output) {
-      input.isReceiver() and output.isResult(0)
-    }
-  }
-
-  private class NewSectionReader extends TaintTracking::FunctionModel {
-    NewSectionReader() {
-      // func NewSectionReader(r ReaderAt, off int64, n int64) *SectionReader
-      this.hasQualifiedName("io", "NewSectionReader")
-    }
-
-    override predicate hasTaintFlow(FunctionInput input, FunctionOutput output) {
-      input.isParameter(0) and output.isResult()
-    }
-  }
-
-  private class StringWriterWriteString extends TaintTracking::FunctionModel, Method {
-    StringWriterWriteString() {
-      // func WriteString(s string) (n int, err error)
-      this.implements("io", "StringWriter", "WriteString")
-    }
-
-    override predicate hasTaintFlow(FunctionInput input, FunctionOutput output) {
-      input.isParameter(0) and output.isReceiver()
-    }
-  }
-
-  private class WriterWrite extends TaintTracking::FunctionModel, Method {
-    WriterWrite() {
-      // func Write(p []byte) (n int, err error)
-      this.implements("io", "Writer", "Write")
-    }
-
-    override predicate hasTaintFlow(FunctionInput input, FunctionOutput output) {
-      input.isParameter(0) and output.isReceiver()
-    }
-  }
-
-  private class MultiWriter extends TaintTracking::FunctionModel {
-    MultiWriter() {
-      // func MultiWriter(writers ...Writer) Writer
-      hasQualifiedName("io", "MultiWriter")
-    }
-
-    override predicate hasTaintFlow(FunctionInput input, FunctionOutput output) {
-      input.isResult() and output.isParameter(_)
-    }
-  }
-
-  private class WriterAtWriteAt extends TaintTracking::FunctionModel, Method {
-    WriterAtWriteAt() {
-      // func WriteAt(p []byte, off int64) (n int, err error)
-      this.implements("io", "WriterAt", "WriteAt")
-    }
-
-    override predicate hasTaintFlow(FunctionInput input, FunctionOutput output) {
-      input.isParameter(0) and output.isReceiver()
-    }
-  }
-
-  private class WriterToWriteTo extends TaintTracking::FunctionModel, Method {
-    WriterToWriteTo() {
-      // func WriteTo(w Writer) (n int64, err error)
-      this.implements("io", "WriterTo", "WriteTo")
-    }
-
-    override predicate hasTaintFlow(FunctionInput input, FunctionOutput output) {
-      input.isReceiver() and output.isParameter(0)
-    }
-  }
-}
-
-/** Provides models of commonly used functions in the `io/ioutil` package. */
-module IoUtil {
-  private class IoUtilFileSystemAccess extends FileSystemAccess::Range, DataFlow::CallNode {
-    IoUtilFileSystemAccess() {
-      exists(string fn | getTarget().hasQualifiedName("io/ioutil", fn) |
-        fn = "ReadDir" or
-        fn = "ReadFile" or
-        fn = "TempDir" or
-        fn = "TempFile" or
-        fn = "WriteFile"
-      )
-    }
-
-    override DataFlow::Node getAPathArgument() { result = getAnArgument() }
-  }
-
-  /**
-   * A taint model of the `ioutil.ReadAll` function, recording that it propagates taint
-   * from its first argument to its first result.
-   */
-  private class ReadAll extends TaintTracking::FunctionModel {
-    ReadAll() { hasQualifiedName("io/ioutil", "ReadAll") }
-
-    override predicate hasTaintFlow(FunctionInput inp, FunctionOutput outp) {
-      inp.isParameter(0) and outp.isResult(0)
-    }
-=======
-/** Provides models of commonly used functions in the `fmt` package. */
-module Fmt {
-  /** The `Sprint` function or one of its variants. */
-  class Sprinter extends TaintTracking::FunctionModel {
-    Sprinter() { this.hasQualifiedName("fmt", ["Sprint", "Sprintf", "Sprintln"]) }
-
-    override predicate hasTaintFlow(FunctionInput inp, FunctionOutput outp) {
-      inp.isParameter(_) and outp.isResult()
-    }
-  }
-
-  /** The `Print` function or one of its variants. */
-  class Printer extends Function {
-    Printer() { this.hasQualifiedName("fmt", ["Print", "Printf", "Println"]) }
-  }
-
-  /** A call to `Print`, `Fprint`, or similar. */
-  private class PrintCall extends LoggerCall::Range, DataFlow::CallNode {
-    int firstPrintedArg;
-
-    PrintCall() {
-      this.getTarget() instanceof Printer and firstPrintedArg = 0
-      or
-      this.getTarget() instanceof Fprinter and firstPrintedArg = 1
-    }
-
-    override DataFlow::Node getAMessageComponent() {
-      result = this.getArgument(any(int i | i >= firstPrintedArg))
-    }
-  }
-
-  /** The `Fprint` function or one of its variants. */
-  private class Fprinter extends TaintTracking::FunctionModel {
-    Fprinter() { this.hasQualifiedName("fmt", ["Fprint", "Fprintf", "Fprintln"]) }
-
-    override predicate hasTaintFlow(FunctionInput input, FunctionOutput output) {
-      input.isParameter(any(int i | i > 0)) and output.isParameter(0)
-    }
-  }
-
-  /** The `Sscan` function or one of its variants. */
-  private class Sscanner extends TaintTracking::FunctionModel {
-    Sscanner() { this.hasQualifiedName("fmt", ["Sscan", "Sscanf", "Sscanln"]) }
-
-    override predicate hasTaintFlow(FunctionInput input, FunctionOutput output) {
-      input.isParameter(0) and
-      exists(int i | if getName() = "Sscanf" then i > 1 else i > 0 | output.isParameter(i))
-    }
-  }
-
-  /** The `Scan` function or one of its variants, all of which read from os.Stdin */
-  class Scanner extends Function {
-    Scanner() { this.hasQualifiedName("fmt", ["Scan", "Scanf", "Scanln"]) }
-  }
-
-  /**
-   * The `Fscan` function or one of its variants,
-   * all of which read from a specified io.Reader
-   */
-  class FScanner extends Function {
-    FScanner() { this.hasQualifiedName("fmt", ["Fscan", "Fscanf", "Fscanln"]) }
-
-    /**
-     * Returns the node corresponding to the io.Reader
-     * argument provided in the call.
-     */
-    FunctionInput getReader() { result.isParameter(0) }
-  }
-}
-
-/** Provides models of commonly used functions in the `os` package. */
-module OS {
-  /**
-   * A call to a function in `os` that accesses the file system.
-   */
-  private class OsFileSystemAccess extends FileSystemAccess::Range, DataFlow::CallNode {
-    int pathidx;
-
-    OsFileSystemAccess() {
-      exists(string fn | getTarget().hasQualifiedName("os", fn) |
-        fn = "Chdir" and pathidx = 0
-        or
-        fn = "Chmod" and pathidx = 0
-        or
-        fn = "Chown" and pathidx = 0
-        or
-        fn = "Chtimes" and pathidx = 0
-        or
-        fn = "Create" and pathidx = 0
-        or
-        fn = "Lchown" and pathidx = 0
-        or
-        fn = "Link" and pathidx in [0 .. 1]
-        or
-        fn = "Lstat" and pathidx = 0
-        or
-        fn = "Mkdir" and pathidx = 0
-        or
-        fn = "MkdirAll" and pathidx = 0
-        or
-        fn = "NewFile" and pathidx = 1
-        or
-        fn = "Open" and pathidx = 0
-        or
-        fn = "OpenFile" and pathidx = 0
-        or
-        fn = "Readlink" and pathidx = 0
-        or
-        fn = "Remove" and pathidx = 0
-        or
-        fn = "RemoveAll" and pathidx = 0
-        or
-        fn = "Rename" and pathidx in [0 .. 1]
-        or
-        fn = "Stat" and pathidx = 0
-        or
-        fn = "Symlink" and pathidx in [0 .. 1]
-        or
-        fn = "Truncate" and pathidx = 0
-      )
-    }
-
-    override DataFlow::Node getAPathArgument() { result = getArgument(pathidx) }
-  }
-
-  /** The `Expand` function. */
-  class Expand extends TaintTracking::FunctionModel {
-    Expand() { hasQualifiedName("os", "Expand") }
-
-    override predicate hasTaintFlow(FunctionInput inp, FunctionOutput outp) {
-      inp.isParameter(0) and outp.isResult()
-    }
-  }
-
-  /** The `ExpandEnv` function. */
-  class ExpandEnv extends TaintTracking::FunctionModel {
-    ExpandEnv() { hasQualifiedName("os", "ExpandEnv") }
-
-    override predicate hasTaintFlow(FunctionInput inp, FunctionOutput outp) {
-      inp.isParameter(0) and outp.isResult()
-    }
-  }
-
-  /** The `os.Exit` function, which ends the process. */
-  private class Exit extends Function {
-    Exit() { hasQualifiedName("os", "Exit") }
-
-    override predicate mayReturnNormally() { none() }
->>>>>>> 4127cb5c
   }
 }
 
