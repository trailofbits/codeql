--- conflicted
+++ resolved
@@ -1334,39 +1334,18 @@
       }
 
       /** A label that gets a promised value. */
-<<<<<<< HEAD
-      class LabelPromised extends ApiLabel {
-        LabelPromised() { this = MkLabelPromised() }
-
+      class LabelPromised extends ApiLabel, MkLabelPromised {
         override string toString() { result = "getPromised()" }
       }
 
       /** A label that gets a rejected promise. */
-      class LabelPromisedError extends ApiLabel {
-        LabelPromisedError() { this = MkLabelPromisedError() }
-
+      class LabelPromisedError extends ApiLabel, MkLabelPromisedError {
         override string toString() { result = "getPromisedError()" }
       }
 
       /** A label that gets the return value of a function. */
-      class LabelReturn extends ApiLabel {
-        LabelReturn() { this = MkLabelReturn() }
-
+      class LabelReturn extends ApiLabel, MkLabelReturn {
         override string toString() { result = "getReturn()" }
-=======
-      class LabelPromised extends ApiLabel, MkLabelPromised {
-        override string toString() { result = "promised" }
-      }
-
-      /** A label that gets a rejected promise. */
-      class LabelPromisedError extends ApiLabel, MkLabelPromisedError {
-        override string toString() { result = "promisedError" }
-      }
-
-      /** A label that gets the return value of a function. */
-      class LabelReturn extends ApiLabel, MkLabelReturn {
-        override string toString() { result = "return" }
->>>>>>> c015ef6e
       }
 
       /** A label for a module. */
@@ -1383,15 +1362,8 @@
       }
 
       /** A label that gets an instance from a `new` call. */
-<<<<<<< HEAD
-      class LabelInstance extends ApiLabel {
-        LabelInstance() { this = MkLabelInstance() }
-
+      class LabelInstance extends ApiLabel, MkLabelInstance {
         override string toString() { result = "getInstance()" }
-=======
-      class LabelInstance extends ApiLabel, MkLabelInstance {
-        override string toString() { result = "instance" }
->>>>>>> c015ef6e
       }
 
       /** A label for the member named `prop`. */
@@ -1432,17 +1404,17 @@
 
       /** A label for a class decorated by the current value. */
       class LabelDecoratedClass extends ApiLabel, MkLabelDecoratedClass {
-        override string toString() { result = "decorated-class" }
+        override string toString() { result = "getADecoratedClass()" }
       }
 
       /** A label for a method, field, or accessor decorated by the current value. */
       class LabelDecoratedMethod extends ApiLabel, MkLabelDecoratedMember {
-        override string toString() { result = "decorated-member" }
+        override string toString() { result = "decoratedMember()" }
       }
 
       /** A label for a parameter decorated by the current value. */
       class LabelDecoratedParameter extends ApiLabel, MkLabelDecoratedParameter {
-        override string toString() { result = "decorated-parameter" }
+        override string toString() { result = "decoratedParameter()" }
       }
     }
   }
