--- conflicted
+++ resolved
@@ -112,7 +112,6 @@
 | tst.js:45:9:45:11 | obj |
 | tst.js:48:9:48:11 | obj |
 | tst.js:48:9:48:11 | obj |
-<<<<<<< HEAD
 | tst.js:77:9:77:38 | taint |
 | tst.js:77:17:77:38 | String( ... y.data) |
 | tst.js:77:24:77:37 | req.query.data |
@@ -127,18 +126,16 @@
 | tst.js:87:9:87:21 | object[taint] |
 | tst.js:87:9:87:21 | object[taint] |
 | tst.js:87:16:87:20 | taint |
-=======
-| tst.js:78:5:78:37 | obj[req ... ', '')] |
-| tst.js:78:5:78:37 | obj[req ... ', '')] |
-| tst.js:78:9:78:19 | req.query.x |
-| tst.js:78:9:78:19 | req.query.x |
-| tst.js:78:9:78:36 | req.que ... _', '') |
-| tst.js:81:5:81:46 | obj[req ... g, '')] |
-| tst.js:81:5:81:46 | obj[req ... g, '')] |
-| tst.js:81:9:81:19 | req.query.x |
-| tst.js:81:9:81:19 | req.query.x |
-| tst.js:81:9:81:45 | req.que ... /g, '') |
->>>>>>> 58f6058a
+| tst.js:94:5:94:37 | obj[req ... ', '')] |
+| tst.js:94:5:94:37 | obj[req ... ', '')] |
+| tst.js:94:9:94:19 | req.query.x |
+| tst.js:94:9:94:19 | req.query.x |
+| tst.js:94:9:94:36 | req.que ... _', '') |
+| tst.js:97:5:97:46 | obj[req ... g, '')] |
+| tst.js:97:5:97:46 | obj[req ... g, '')] |
+| tst.js:97:9:97:19 | req.query.x |
+| tst.js:97:9:97:19 | req.query.x |
+| tst.js:97:9:97:45 | req.que ... /g, '') |
 edges
 | lib.js:1:38:1:40 | obj | lib.js:6:7:6:9 | obj |
 | lib.js:1:38:1:40 | obj | lib.js:6:7:6:9 | obj |
@@ -245,7 +242,6 @@
 | tst.js:33:23:33:25 | obj | tst.js:45:9:45:11 | obj |
 | tst.js:33:23:33:25 | obj | tst.js:48:9:48:11 | obj |
 | tst.js:33:23:33:25 | obj | tst.js:48:9:48:11 | obj |
-<<<<<<< HEAD
 | tst.js:77:9:77:38 | taint | tst.js:80:12:80:16 | taint |
 | tst.js:77:9:77:38 | taint | tst.js:82:17:82:21 | taint |
 | tst.js:77:9:77:38 | taint | tst.js:87:16:87:20 | taint |
@@ -259,6 +255,14 @@
 | tst.js:82:17:82:21 | taint | tst.js:82:12:82:21 | "" + taint |
 | tst.js:87:16:87:20 | taint | tst.js:87:9:87:21 | object[taint] |
 | tst.js:87:16:87:20 | taint | tst.js:87:9:87:21 | object[taint] |
+| tst.js:94:9:94:19 | req.query.x | tst.js:94:9:94:36 | req.que ... _', '') |
+| tst.js:94:9:94:19 | req.query.x | tst.js:94:9:94:36 | req.que ... _', '') |
+| tst.js:94:9:94:36 | req.que ... _', '') | tst.js:94:5:94:37 | obj[req ... ', '')] |
+| tst.js:94:9:94:36 | req.que ... _', '') | tst.js:94:5:94:37 | obj[req ... ', '')] |
+| tst.js:97:9:97:19 | req.query.x | tst.js:97:9:97:45 | req.que ... /g, '') |
+| tst.js:97:9:97:19 | req.query.x | tst.js:97:9:97:45 | req.que ... /g, '') |
+| tst.js:97:9:97:45 | req.que ... /g, '') | tst.js:97:5:97:46 | obj[req ... g, '')] |
+| tst.js:97:9:97:45 | req.que ... /g, '') | tst.js:97:5:97:46 | obj[req ... g, '')] |
 #select
 | lib.js:6:7:6:9 | obj | lib.js:1:43:1:46 | path | lib.js:6:7:6:9 | obj | This assignment may alter Object.prototype if a malicious '__proto__' string is injected from $@. | lib.js:1:43:1:46 | path | library input |
 | lib.js:15:3:15:14 | obj[path[0]] | lib.js:14:38:14:41 | path | lib.js:15:3:15:14 | obj[path[0]] | This assignment may alter Object.prototype if a malicious '__proto__' string is injected from $@. | lib.js:14:38:14:41 | path | library input |
@@ -278,23 +282,5 @@
 | tst.js:80:5:80:17 | object[taint] | tst.js:77:24:77:37 | req.query.data | tst.js:80:5:80:17 | object[taint] | This assignment may alter Object.prototype if a malicious '__proto__' string is injected from $@. | tst.js:77:24:77:37 | req.query.data | user controlled input |
 | tst.js:82:5:82:22 | object["" + taint] | tst.js:77:24:77:37 | req.query.data | tst.js:82:5:82:22 | object["" + taint] | This assignment may alter Object.prototype if a malicious '__proto__' string is injected from $@. | tst.js:77:24:77:37 | req.query.data | user controlled input |
 | tst.js:87:9:87:21 | object[taint] | tst.js:77:24:77:37 | req.query.data | tst.js:87:9:87:21 | object[taint] | This assignment may alter Object.prototype if a malicious '__proto__' string is injected from $@. | tst.js:77:24:77:37 | req.query.data | user controlled input |
-=======
-| tst.js:78:9:78:19 | req.query.x | tst.js:78:9:78:36 | req.que ... _', '') |
-| tst.js:78:9:78:19 | req.query.x | tst.js:78:9:78:36 | req.que ... _', '') |
-| tst.js:78:9:78:36 | req.que ... _', '') | tst.js:78:5:78:37 | obj[req ... ', '')] |
-| tst.js:78:9:78:36 | req.que ... _', '') | tst.js:78:5:78:37 | obj[req ... ', '')] |
-| tst.js:81:9:81:19 | req.query.x | tst.js:81:9:81:45 | req.que ... /g, '') |
-| tst.js:81:9:81:19 | req.query.x | tst.js:81:9:81:45 | req.que ... /g, '') |
-| tst.js:81:9:81:45 | req.que ... /g, '') | tst.js:81:5:81:46 | obj[req ... g, '')] |
-| tst.js:81:9:81:45 | req.que ... /g, '') | tst.js:81:5:81:46 | obj[req ... g, '')] |
-#select
-| tst.js:8:5:8:17 | object[taint] | tst.js:5:24:5:37 | req.query.data | tst.js:8:5:8:17 | object[taint] | This assignment may alter Object.prototype if a malicious '__proto__' string is injected from $@. | tst.js:5:24:5:37 | req.query.data | here |
-| tst.js:9:5:9:17 | object[taint] | tst.js:5:24:5:37 | req.query.data | tst.js:9:5:9:17 | object[taint] | This assignment may alter Object.prototype if a malicious '__proto__' string is injected from $@. | tst.js:5:24:5:37 | req.query.data | here |
-| tst.js:14:5:14:32 | unsafeG ...  taint) | tst.js:5:24:5:37 | req.query.data | tst.js:14:5:14:32 | unsafeG ...  taint) | This assignment may alter Object.prototype if a malicious '__proto__' string is injected from $@. | tst.js:5:24:5:37 | req.query.data | here |
-| tst.js:34:5:34:7 | obj | tst.js:5:24:5:37 | req.query.data | tst.js:34:5:34:7 | obj | This assignment may alter Object.prototype if a malicious '__proto__' string is injected from $@. | tst.js:5:24:5:37 | req.query.data | here |
-| tst.js:39:9:39:11 | obj | tst.js:5:24:5:37 | req.query.data | tst.js:39:9:39:11 | obj | This assignment may alter Object.prototype if a malicious '__proto__' string is injected from $@. | tst.js:5:24:5:37 | req.query.data | here |
-| tst.js:45:9:45:11 | obj | tst.js:5:24:5:37 | req.query.data | tst.js:45:9:45:11 | obj | This assignment may alter Object.prototype if a malicious '__proto__' string is injected from $@. | tst.js:5:24:5:37 | req.query.data | here |
-| tst.js:48:9:48:11 | obj | tst.js:5:24:5:37 | req.query.data | tst.js:48:9:48:11 | obj | This assignment may alter Object.prototype if a malicious '__proto__' string is injected from $@. | tst.js:5:24:5:37 | req.query.data | here |
-| tst.js:78:5:78:37 | obj[req ... ', '')] | tst.js:78:9:78:19 | req.query.x | tst.js:78:5:78:37 | obj[req ... ', '')] | This assignment may alter Object.prototype if a malicious '__proto__' string is injected from $@. | tst.js:78:9:78:19 | req.query.x | here |
-| tst.js:81:5:81:46 | obj[req ... g, '')] | tst.js:81:9:81:19 | req.query.x | tst.js:81:5:81:46 | obj[req ... g, '')] | This assignment may alter Object.prototype if a malicious '__proto__' string is injected from $@. | tst.js:81:9:81:19 | req.query.x | here |
->>>>>>> 58f6058a
+| tst.js:94:5:94:37 | obj[req ... ', '')] | tst.js:94:9:94:19 | req.query.x | tst.js:94:5:94:37 | obj[req ... ', '')] | This assignment may alter Object.prototype if a malicious '__proto__' string is injected from $@. | tst.js:94:9:94:19 | req.query.x | user controlled input |
+| tst.js:97:5:97:46 | obj[req ... g, '')] | tst.js:97:9:97:19 | req.query.x | tst.js:97:5:97:46 | obj[req ... g, '')] | This assignment may alter Object.prototype if a malicious '__proto__' string is injected from $@. | tst.js:97:9:97:19 | req.query.x | user controlled input |