--- conflicted
+++ resolved
@@ -1,10 +1,6 @@
 name: codeql/javascript-experimental-atm-lib
-<<<<<<< HEAD
+description: CodeQL libraries for the experimental ML-powered queries
 version: 0.4.5
-=======
-description: CodeQL libraries for the experimental ML-powered queries
-version: 0.4.4
->>>>>>> b8ef9614
 extractor: javascript
 library: true
 groups:
