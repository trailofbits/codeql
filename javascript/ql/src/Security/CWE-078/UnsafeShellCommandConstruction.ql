/**
 * @name Unsafe shell command constructed from library input
 * @description Using externally controlled strings in a command line may allow a malicious
 *              user to change the meaning of the command.
 * @kind path-problem
 * @problem.severity error
<<<<<<< HEAD
 * @security-severity 9.8
=======
 * @security-severity 6.3
>>>>>>> c9b50f3c
 * @precision high
 * @id js/shell-command-constructed-from-input
 * @tags correctness
 *       security
 *       external/cwe/cwe-078
 *       external/cwe/cwe-088
 */

import javascript
import semmle.javascript.security.dataflow.UnsafeShellCommandConstructionQuery
import DataFlow::PathGraph

from Configuration cfg, DataFlow::PathNode source, DataFlow::PathNode sink, Sink sinkNode
where cfg.hasFlowPath(source, sink) and sinkNode = sink.getNode()
select sinkNode.getAlertLocation(), source, sink, "$@ based on $@ is later used in $@.",
  sinkNode.getAlertLocation(), sinkNode.getSinkType(), source.getNode(), "library input",
  sinkNode.getCommandExecution(), "shell command"<|MERGE_RESOLUTION|>--- conflicted
+++ resolved
@@ -4,11 +4,7 @@
  *              user to change the meaning of the command.
  * @kind path-problem
  * @problem.severity error
-<<<<<<< HEAD
- * @security-severity 9.8
-=======
  * @security-severity 6.3
->>>>>>> c9b50f3c
  * @precision high
  * @id js/shell-command-constructed-from-input
  * @tags correctness
