--- conflicted
+++ resolved
@@ -97,13 +97,7 @@
 | defaulttainttracking.cpp:97:27:97:32 | call to getenv | defaulttainttracking.cpp:97:27:97:32 | call to getenv |
 | defaulttainttracking.cpp:97:27:97:32 | call to getenv | defaulttainttracking.cpp:98:10:98:11 | (const char *)... |
 | defaulttainttracking.cpp:97:27:97:32 | call to getenv | defaulttainttracking.cpp:98:10:98:11 | p2 |
-<<<<<<< HEAD
 | defaulttainttracking.cpp:97:27:97:32 | call to getenv | shared.h:5:23:5:31 | sinkparam |
-| defaulttainttracking.cpp:110:17:110:22 | call to getenv | defaulttainttracking.cpp:102:31:102:33 | src |
-=======
-| defaulttainttracking.cpp:97:27:97:32 | call to getenv | test_diff.cpp:1:11:1:20 | p#0 |
-| defaulttainttracking.cpp:110:17:110:22 | call to getenv | defaulttainttracking.cpp:10:11:10:13 | p#0 |
->>>>>>> 26dfca80
 | defaulttainttracking.cpp:110:17:110:22 | call to getenv | defaulttainttracking.cpp:110:7:110:13 | tainted |
 | defaulttainttracking.cpp:110:17:110:22 | call to getenv | defaulttainttracking.cpp:110:17:110:22 | call to getenv |
 | defaulttainttracking.cpp:110:17:110:22 | call to getenv | defaulttainttracking.cpp:110:17:110:32 | (int)... |
