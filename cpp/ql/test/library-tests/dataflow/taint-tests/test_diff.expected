--- conflicted
+++ resolved
@@ -27,23 +27,20 @@
 | stl.cpp:125:13:125:17 | stl.cpp:117:10:117:15 | AST only |
 | stl.cpp:129:13:129:17 | stl.cpp:117:10:117:15 | AST only |
 | stl.cpp:132:13:132:17 | stl.cpp:117:10:117:15 | AST only |
-<<<<<<< HEAD
-| stl.cpp:154:8:154:9 | stl.cpp:149:18:149:23 | AST only |
-| stl.cpp:155:8:155:9 | stl.cpp:150:20:150:25 | AST only |
-| stl.cpp:156:8:156:9 | stl.cpp:152:8:152:13 | AST only |
-| stl.cpp:175:8:175:9 | stl.cpp:171:32:171:37 | AST only |
-| stl.cpp:176:8:176:9 | stl.cpp:173:20:173:25 | AST only |
+| stl.cpp:142:7:142:8 | stl.cpp:137:19:137:26 | IR only |
+| stl.cpp:143:7:143:8 | stl.cpp:137:19:137:24 | AST only |
+| stl.cpp:156:7:156:8 | stl.cpp:148:19:148:24 | AST only |
+| stl.cpp:157:7:157:8 | stl.cpp:148:19:148:24 | AST only |
+| stl.cpp:179:8:179:9 | stl.cpp:174:18:174:23 | AST only |
+| stl.cpp:180:8:180:9 | stl.cpp:175:20:175:25 | AST only |
+| stl.cpp:181:8:181:9 | stl.cpp:177:8:177:13 | AST only |
+| stl.cpp:200:8:200:9 | stl.cpp:196:32:196:37 | AST only |
+| stl.cpp:201:8:201:9 | stl.cpp:198:20:198:25 | AST only |
 | structlikeclass.cpp:35:8:35:9 | structlikeclass.cpp:29:22:29:27 | AST only |
 | structlikeclass.cpp:36:8:36:9 | structlikeclass.cpp:30:24:30:29 | AST only |
 | structlikeclass.cpp:37:8:37:9 | structlikeclass.cpp:29:22:29:27 | AST only |
 | structlikeclass.cpp:60:8:60:9 | structlikeclass.cpp:55:40:55:45 | AST only |
 | swap1.cpp:65:12:65:16 | swap1.cpp:56:23:56:23 | AST only |
-=======
-| stl.cpp:142:7:142:8 | stl.cpp:137:19:137:26 | IR only |
-| stl.cpp:143:7:143:8 | stl.cpp:137:19:137:24 | AST only |
-| stl.cpp:156:7:156:8 | stl.cpp:148:19:148:24 | AST only |
-| stl.cpp:157:7:157:8 | stl.cpp:148:19:148:24 | AST only |
->>>>>>> 71665a02
 | swap1.cpp:74:13:74:17 | swap1.cpp:69:16:69:21 | AST only |
 | swap1.cpp:75:13:75:17 | swap1.cpp:68:27:68:28 | AST only |
 | swap1.cpp:89:12:89:16 | swap1.cpp:80:23:80:23 | AST only |
