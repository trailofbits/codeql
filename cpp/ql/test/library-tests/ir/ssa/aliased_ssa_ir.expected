--- conflicted
+++ resolved
@@ -1348,57 +1348,6 @@
 #  275|     v275_14(void)        = AliasedUse         : ~m281_2
 #  275|     v275_15(void)        = ExitFunction       : 
 
-<<<<<<< HEAD
-#  286| int main(int, char**)
-#  286|   Block 0
-#  286|     v286_1(void)           = EnterFunction                    : 
-#  286|     m286_2(unknown)        = AliasedDefinition                : 
-#  286|     m286_3(unknown)        = InitializeNonLocal               : 
-#  286|     m286_4(unknown)        = Chi                              : total:m286_2, partial:m286_3
-#  286|     mu286_5(unknown)       = UnmodeledDefinition              : 
-#  286|     r286_6(glval<int>)     = VariableAddress[argc]            : 
-#  286|     m286_7(int)            = InitializeParameter[argc]        : &:r286_6
-#  286|     r286_8(glval<char **>) = VariableAddress[argv]            : 
-#  286|     m286_9(char **)        = InitializeParameter[argv]        : &:r286_8
-#  286|     r286_10(char **)       = Load                             : &:r286_8, m286_9
-#  286|     m286_11(unknown)       = InitializeIndirection[argv]      : &:r286_10
-#  286|     m286_12(unknown)       = Chi                              : total:m286_4, partial:m286_11
-#  287|     r287_1(glval<unknown>) = FunctionAddress[unknownFunction] : 
-#  287|     r287_2(glval<int>)     = VariableAddress[argc]            : 
-#  287|     r287_3(int)            = Load                             : &:r287_2, m286_7
-#  287|     r287_4(glval<char **>) = VariableAddress[argv]            : 
-#  287|     r287_5(char **)        = Load                             : &:r287_4, m286_9
-#  287|     v287_6(void)           = Call                             : func:r287_1, 0:r287_3, 1:r287_5
-#  287|     m287_7(unknown)        = ^CallSideEffect                  : ~m286_12
-#  287|     m287_8(unknown)        = Chi                              : total:m286_12, partial:m287_7
-#  287|     v287_9(void)           = ^BufferReadSideEffect[1]         : &:r287_5, ~m287_8
-#  287|     m287_10(unknown)       = ^BufferMayWriteSideEffect[1]     : &:r287_5
-#  287|     m287_11(unknown)       = Chi                              : total:m287_8, partial:m287_10
-#  288|     r288_1(glval<unknown>) = FunctionAddress[unknownFunction] : 
-#  288|     r288_2(glval<int>)     = VariableAddress[argc]            : 
-#  288|     r288_3(int)            = Load                             : &:r288_2, m286_7
-#  288|     r288_4(glval<char **>) = VariableAddress[argv]            : 
-#  288|     r288_5(char **)        = Load                             : &:r288_4, m286_9
-#  288|     v288_6(void)           = Call                             : func:r288_1, 0:r288_3, 1:r288_5
-#  288|     m288_7(unknown)        = ^CallSideEffect                  : ~m287_11
-#  288|     m288_8(unknown)        = Chi                              : total:m287_11, partial:m288_7
-#  288|     v288_9(void)           = ^BufferReadSideEffect[1]         : &:r288_5, ~m288_8
-#  288|     m288_10(unknown)       = ^BufferMayWriteSideEffect[1]     : &:r288_5
-#  288|     m288_11(unknown)       = Chi                              : total:m288_8, partial:m288_10
-#  289|     r289_1(glval<int>)     = VariableAddress[#return]         : 
-#  289|     r289_2(glval<char **>) = VariableAddress[argv]            : 
-#  289|     r289_3(char **)        = Load                             : &:r289_2, m286_9
-#  289|     r289_4(char *)         = Load                             : &:r289_3, ~m288_11
-#  289|     r289_5(char)           = Load                             : &:r289_4, ~m288_11
-#  289|     r289_6(int)            = Convert                          : r289_5
-#  289|     m289_7(int)            = Store                            : &:r289_1, r289_6
-#  286|     v286_13(void)          = ReturnIndirection[argv]          : &:r286_10, ~m288_11
-#  286|     r286_14(glval<int>)    = VariableAddress[#return]         : 
-#  286|     v286_15(void)          = ReturnValue                      : &:r286_14, m289_7
-#  286|     v286_16(void)          = UnmodeledUse                     : mu*
-#  286|     v286_17(void)          = AliasedUse                       : ~m288_11
-#  286|     v286_18(void)          = ExitFunction                     : 
-=======
 #  286| void A::A(int)
 #  286|   Block 0
 #  286|     v286_1(void)       = EnterFunction          : 
@@ -1428,7 +1377,7 @@
 #  287|     r287_9(A *)        = Load                       : &:r287_7, m287_8
 #  287|     m287_10(unknown)   = InitializeIndirection[p#0] : &:r287_9
 #  287|     v287_11(void)      = NoOp                       : 
-#  287|     v287_12(void)      = ReturnIndirection          : &:r287_9, m287_10
+#  287|     v287_12(void)      = ReturnIndirection[p#0]     : &:r287_9, m287_10
 #  287|     v287_13(void)      = ReturnVoid                 : 
 #  287|     v287_14(void)      = UnmodeledUse               : mu*
 #  287|     v287_15(void)      = AliasedUse                 : m287_3
@@ -1534,4 +1483,53 @@
 #  291|     v291_10(void)           = UnmodeledUse                    : mu*
 #  291|     v291_11(void)           = AliasedUse                      : ~m295_12
 #  291|     v291_12(void)           = ExitFunction                    : 
->>>>>>> 604731ba
+
+#  301| int main(int, char**)
+#  301|   Block 0
+#  301|     v301_1(void)           = EnterFunction                    : 
+#  301|     m301_2(unknown)        = AliasedDefinition                : 
+#  301|     m301_3(unknown)        = InitializeNonLocal               : 
+#  301|     m301_4(unknown)        = Chi                              : total:m301_2, partial:m301_3
+#  301|     mu301_5(unknown)       = UnmodeledDefinition              : 
+#  301|     r301_6(glval<int>)     = VariableAddress[argc]            : 
+#  301|     m301_7(int)            = InitializeParameter[argc]        : &:r301_6
+#  301|     r301_8(glval<char **>) = VariableAddress[argv]            : 
+#  301|     m301_9(char **)        = InitializeParameter[argv]        : &:r301_8
+#  301|     r301_10(char **)       = Load                             : &:r301_8, m301_9
+#  301|     m301_11(unknown)       = InitializeIndirection[argv]      : &:r301_10
+#  301|     m301_12(unknown)       = Chi                              : total:m301_4, partial:m301_11
+#  302|     r302_1(glval<unknown>) = FunctionAddress[unknownFunction] : 
+#  302|     r302_2(glval<int>)     = VariableAddress[argc]            : 
+#  302|     r302_3(int)            = Load                             : &:r302_2, m301_7
+#  302|     r302_4(glval<char **>) = VariableAddress[argv]            : 
+#  302|     r302_5(char **)        = Load                             : &:r302_4, m301_9
+#  302|     v302_6(void)           = Call                             : func:r302_1, 0:r302_3, 1:r302_5
+#  302|     m302_7(unknown)        = ^CallSideEffect                  : ~m301_12
+#  302|     m302_8(unknown)        = Chi                              : total:m301_12, partial:m302_7
+#  302|     v302_9(void)           = ^BufferReadSideEffect[1]         : &:r302_5, ~m302_8
+#  302|     m302_10(unknown)       = ^BufferMayWriteSideEffect[1]     : &:r302_5
+#  302|     m302_11(unknown)       = Chi                              : total:m302_8, partial:m302_10
+#  303|     r303_1(glval<unknown>) = FunctionAddress[unknownFunction] : 
+#  303|     r303_2(glval<int>)     = VariableAddress[argc]            : 
+#  303|     r303_3(int)            = Load                             : &:r303_2, m301_7
+#  303|     r303_4(glval<char **>) = VariableAddress[argv]            : 
+#  303|     r303_5(char **)        = Load                             : &:r303_4, m301_9
+#  303|     v303_6(void)           = Call                             : func:r303_1, 0:r303_3, 1:r303_5
+#  303|     m303_7(unknown)        = ^CallSideEffect                  : ~m302_11
+#  303|     m303_8(unknown)        = Chi                              : total:m302_11, partial:m303_7
+#  303|     v303_9(void)           = ^BufferReadSideEffect[1]         : &:r303_5, ~m303_8
+#  303|     m303_10(unknown)       = ^BufferMayWriteSideEffect[1]     : &:r303_5
+#  303|     m303_11(unknown)       = Chi                              : total:m303_8, partial:m303_10
+#  304|     r304_1(glval<int>)     = VariableAddress[#return]         : 
+#  304|     r304_2(glval<char **>) = VariableAddress[argv]            : 
+#  304|     r304_3(char **)        = Load                             : &:r304_2, m301_9
+#  304|     r304_4(char *)         = Load                             : &:r304_3, ~m303_11
+#  304|     r304_5(char)           = Load                             : &:r304_4, ~m303_11
+#  304|     r304_6(int)            = Convert                          : r304_5
+#  304|     m304_7(int)            = Store                            : &:r304_1, r304_6
+#  301|     v301_13(void)          = ReturnIndirection[argv]          : &:r301_10, ~m303_11
+#  301|     r301_14(glval<int>)    = VariableAddress[#return]         : 
+#  301|     v301_15(void)          = ReturnValue                      : &:r301_14, m304_7
+#  301|     v301_16(void)          = UnmodeledUse                     : mu*
+#  301|     v301_17(void)          = AliasedUse                       : ~m303_11
+#  301|     v301_18(void)          = ExitFunction                     : 