--- conflicted
+++ resolved
@@ -867,8 +867,8 @@
 #  207|     r0_23(glval<int>)    = VariableAddress[#return]           : 
 #  207|     v0_24(void)          = ReturnValue                        : &:r0_23, m0_22
 #  207|     v0_25(void)          = UnmodeledUse                       : mu*
-<<<<<<< HEAD
-#  207|     v0_26(void)          = ExitFunction                       : 
+#  207|     v0_26(void)          = AliasedUse                         : ~m0_1
+#  207|     v0_27(void)          = ExitFunction                       : 
 
 #  215| void Constructible::Constructible(int)
 #  215|   Block 0
@@ -881,7 +881,8 @@
 #  215|     v0_6(void)                 = NoOp                   : 
 #  215|     v0_7(void)                 = ReturnVoid             : 
 #  215|     v0_8(void)                 = UnmodeledUse           : mu*
-#  215|     v0_9(void)                 = ExitFunction           : 
+#  215|     v0_9(void)                 = AliasedUse             : ~m0_1
+#  215|     v0_10(void)                = ExitFunction           : 
 
 #  216| void Constructible::g()
 #  216|   Block 0
@@ -892,7 +893,8 @@
 #  216|     v0_4(void)                 = NoOp                : 
 #  216|     v0_5(void)                 = ReturnVoid          : 
 #  216|     v0_6(void)                 = UnmodeledUse        : mu*
-#  216|     v0_7(void)                 = ExitFunction        : 
+#  216|     v0_7(void)                 = AliasedUse          : ~m0_1
+#  216|     v0_8(void)                 = ExitFunction        : 
 
 #  219| void ExplicitConstructorCalls()
 #  219|   Block 0
@@ -944,8 +946,5 @@
 #  225|     v0_45(void)                 = NoOp                            : 
 #  219|     v0_46(void)                 = ReturnVoid                      : 
 #  219|     v0_47(void)                 = UnmodeledUse                    : mu*
-#  219|     v0_48(void)                 = ExitFunction                    : 
-=======
-#  207|     v0_26(void)          = AliasedUse                         : ~m0_1
-#  207|     v0_27(void)          = ExitFunction                       : 
->>>>>>> d03aecaa
+#  219|     v0_48(void)                 = AliasedUse                      : ~m0_41
+#  219|     v0_49(void)                 = ExitFunction                    : 