--- conflicted
+++ resolved
@@ -210,20 +210,6 @@
   return y;
 }
 
-<<<<<<< HEAD
-class Constructible {
-  public:
-    Constructible(int x) {};
-    void g() {}
-};
-
-void ExplicitConstructorCalls() {
-  Constructible c(1);
-  c.g();
-  c.g();
-  Constructible c2 = Constructible(2);
-  c2.g();
-=======
 void InitArray() {
     char a_pad[32] = ""; 
     char a_nopad[4] = "foo";
@@ -233,5 +219,18 @@
     char d[2] = { 0 };
     char e[2] = { 0, 1 };
     char f[3] = { 0 };
->>>>>>> 2b89139d
+}
+
+class Constructible {
+  public:
+    Constructible(int x) {};
+    void g() {}
+};
+
+void ExplicitConstructorCalls() {
+  Constructible c(1);
+  c.g();
+  c.g();
+  Constructible c2 = Constructible(2);
+  c2.g();
 }