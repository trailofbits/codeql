void Constants() {
    char c_i = 1;
    char c_c = 'A';

    signed char sc_i = -1;
    signed char sc_c = 'A';

    unsigned char uc_i = 5;
    unsigned char uc_c = 'A';

    short s = 5;
    unsigned short us = 5;

    int i = 5;
    unsigned int ui = 5;

    long l = 5;
    unsigned long ul = 5;

    long long ll_i = 5;
    long long ll_ll = 5LL;
    unsigned long long ull_i = 5;
    unsigned long long ull_ull = 5ULL;

    bool b_t = true;
    bool b_f = false;

    wchar_t wc_i = 5;
    wchar_t wc_c = L'A';

    char16_t c16 = u'A';
    char32_t c32 = U'A';

    float f_i = 1;
    float f_f = 1.0f;
    float f_d = 1.0;

    double d_i = 1;
    double d_f = 1.0f;
    double d_d = 1.0;
}

void Foo() {
    int x = 5 + 12;
    short y = 7;
    y = x + y;
    x = x * y;
}

void IntegerOps(int x, int y) {
    int z;

    z = x + y;
    z = x - y;
    z = x * y;
    z = x / y;
    z = x % y;

    z = x & y;
    z = x | y;
    z = x ^ y;

    z = x << y;
    z = x >> y;

    z = x;

    z += x;
    z -= x;
    z *= x;
    z /= x;
    z %= x;
    
    z &= x;
    z |= x;
    z ^= x;

    z <<= x;
    z >>= x;

    z = +x;
    z = -x;
    z = ~x;
    z = !x;
}

void IntegerCompare(int x, int y) {
    bool b;

    b = x == y;
    b = x != y;
    b = x < y;
    b = x > y;
    b = x <= y;
    b = x >= y;
}

void IntegerCrement(int x) {
    int y;

    y = ++x;
    y = --x;
    y = x++;
    y = x--;
}

void IntegerCrement_LValue(int x) {
    int* p;

    p = &(++x);
    p = &(--x);
}

void FloatOps(double x, double y) {
    double z;

    z = x + y;
    z = x - y;
    z = x * y;
    z = x / y;

    z = x;

    z += x;
    z -= x;
    z *= x;
    z /= x;

    z = +x;
    z = -x;
}

void FloatCompare(double x, double y) {
    bool b;

    b = x == y;
    b = x != y;
    b = x < y;
    b = x > y;
    b = x <= y;
    b = x >= y;
}

void FloatCrement(float x) {
    float y;

    y = ++x;
    y = --x;
    y = x++;
    y = x--;
}

void PointerOps(int* p, int i) {
    int* q;
    bool b;

    q = p + i;
    q = i + p;
    q = p - i;
    i = p - q;

    q = p;

    q += i;
    q -= i;

    b = p;
    b = !p;
}

void ArrayAccess(int* p, int i) {
    int x;

    x = p[i];
    x = i[p];

    p[i] = x;
    i[p] = x;

    int a[10];
    x = a[i];
    x = i[a];
    a[i] = x;
    i[a] = x;
}

void StringLiteral(int i) {
    char c = "Foo"[i];
    wchar_t* pwc = L"Bar";
    wchar_t wc = pwc[i];
}

void PointerCompare(int* p, int* q) {
    bool b;

    b = p == q;
    b = p != q;
    b = p < q;
    b = p > q;
    b = p <= q;
    b = p >= q;
}

void PointerCrement(int* p) {
    int* q;

    q = ++p;
    q = --p;
    q = p++;
    q = p--;
}

void CompoundAssignment() {
    // No conversion necessary
    int x = 5;
    x += 7;

    // Left side is converted to 'int'
    short y = 5;
    y += x;

    // Technically the left side is promoted to int, but we don't model that
    y <<= 1;

    // Left side is converted to 'float'
    long z = 7;
    z += 2.0f;
}

void UninitializedVariables() {
    int x;
    int y = x;
}

int Parameters(int x, int y) {
    return x % y;
}

void IfStatements(bool b, int x, int y) {
    if (b) {
    }

    if (b) {
        x = y;
    }

    if (x < 7)
        x = 2;
    else
        x = 7;
}

void WhileStatements(int n) {
    while (n > 0) {
        n -= 1;
    }
}

void DoStatements(int n) {
    do {
        n -= 1;
    } while (n > 0);
}

void For_Empty() {
    int j;
    for (;;) {
        ;
    }
}

void For_Init() {
    for (int i = 0;;) {
        ;
    }
}

void For_Condition() {
    int i = 0;
    for (; i < 10;) {
        ;
    }
}

void For_Update() {
    int i = 0;
    for (;; i += 1) {
        ;
    }
}

void For_InitCondition() {
    for (int i = 0; i < 10;) {
        ;
    }
}

void For_InitUpdate() {
    for (int i = 0;; i += 1) {
        ;
    }
}

void For_ConditionUpdate() {
    int i = 0;
    for (; i < 10; i += 1) {
        ;
    }
}

void For_InitConditionUpdate() {
    for (int i = 0; i < 10; i += 1) {
        ;
    }
}

void For_Break() {
    for (int i = 0; i < 10; i += 1) {
        if (i == 5) {
            break;
        }
    }
}

void For_Continue_Update() {
    for (int i = 0; i < 10; i += 1) {
        if (i == 5) {
            continue;
        }
    }
}

void For_Continue_NoUpdate() {
    for (int i = 0; i < 10;) {
        if (i == 5) {
            continue;
        }
    }
}

int Dereference(int* p) {
    *p = 1;
    return *p;
}

int g;

int* AddressOf() {
    return &g;
}

void Break(int n) {
    while (n > 0) {
        if (n == 1)
            break;
        n -= 1;
    }
}

void Continue(int n) {
    do {
        if (n == 1) {
            continue;
        }
        n -= 1;
    } while (n > 0);
}

void VoidFunc();
int Add(int x, int y);

void Call() {
    VoidFunc();
}

int CallAdd(int x, int y) {
    return Add(x, y);
}

int Comma(int x, int y) {
    return VoidFunc(), CallAdd(x, y);
}

void Switch(int x) {
    int y;
    switch (x) {
        y = 1234;

        case -1:
            y = -1;
            break;

        case 1:
        case 2:
            y = 1;
            break;
        
        case 3:
            y = 3;
        case 4:
            y = 4;
            break;

        default:
            y = 0;
            break;

        y = 5678;
    }
}

struct Point {
    int x;
    int y;
};

struct Rect {
    Point topLeft;
    Point bottomRight;
};

Point ReturnStruct(Point pt) {
    return pt;
}

void FieldAccess() {
    Point pt;
    pt.x = 5;
    pt.y = pt.x;
    int* p = &pt.y;
}

void LogicalOr(bool a, bool b) {
    int x;
    if (a || b) {
        x = 7;
    }

    if (a || b) {
        x = 1;
    }
    else {
        x = 5;
    }
}

void LogicalAnd(bool a, bool b) {
    int x;
    if (a && b) {
        x = 7;
    }

    if (a && b) {
        x = 1;
    }
    else {
        x = 5;
    }
}

void LogicalNot(bool a, bool b) {
    int x;
    if (!a) {
        x = 1;
    }

    if (!(a && b)) {
        x = 2;
    }
    else {
        x = 3;
    }
}

void ConditionValues(bool a, bool b) {
    bool x;
    x = a && b;
    x = a || b;
    x = !(a || b);
}

void Conditional(bool a, int x, int y) {
    int z = a ? x : y;
}

void Conditional_LValue(bool a) {
    int x;
    int y;
    (a ? x : y) = 5;
}

void Conditional_Void(bool a) {
    a ? VoidFunc() : VoidFunc();
}

void Nullptr() {
    int* p = nullptr;
    int* q = 0;
    p = nullptr;
    q = 0;
}

void InitList(int x, float f) {
    Point pt1 = { x, f };
    Point pt2 = { x };
    Point pt3 = {};

    int x1 = { 1 };
    int x2 = {};
}

void NestedInitList(int x, float f) {
    Rect r1 = {};
    Rect r2 = { { x, f } };
    Rect r3 = { { x, f }, { x, f } };
    Rect r4 = { { x }, { x } };
}

void ArrayInit(int x, float f) {
    int a1[3] = {};
    int a2[3] = { x, f, 0 };
    int a3[3] = { x };
}

union U {
    double d;
    int i;
};

void UnionInit(int x, float f) {
    U u1 = { f };
//    U u2 = {};  Waiting for fix
}

void EarlyReturn(int x, int y) {
    if (x < y) {
        return;
    }

    y = x;
}

int EarlyReturnValue(int x, int y) {
    if (x < y) {
        return x;
    }

    return x + y;
}

int CallViaFuncPtr(int (*pfn)(int)) {
    return pfn(5);
}

typedef enum {
    E_0,
    E_1
} E;

int EnumSwitch(E e) {
    switch (e) {
        case E_0:
            return 0;
        case E_1:
            return 1;
        default:
            return -1;
    }
}

void InitArray() {
    char a_pad[32] = ""; 
    char a_nopad[4] = "foo";
    char a_infer[] = "blah";
    char b[2];
    char c[2] = {};
    char d[2] = { 0 };
    char e[2] = { 0, 1 };
    char f[3] = { 0 };
}

void VarArgFunction(const char* s, ...);

void VarArgs() {
    VarArgFunction("%d %s", 1, "string");
}

int FuncPtrTarget(int);

void SetFuncPtr() {
    int (*pfn)(int) = FuncPtrTarget;
    pfn = &FuncPtrTarget;
    pfn = *FuncPtrTarget;
    pfn = ***&FuncPtrTarget;
}

struct String {
    String();
    String(const String&);
    String(String&&);
    String(const char*);
    ~String();

    String& operator=(const String&);
    String& operator=(String&&);

    const char* c_str() const;

private:
    const char* p;
};

String ReturnObject();

void DeclareObject() {
    String s1;
    String s2("hello");
    String s3 = ReturnObject();
    String s4 = String("test");
}

void CallMethods(String& r, String* p, String s) {
    r.c_str();
    p->c_str();
    s.c_str();
}

class C {
public:
    static int StaticMemberFunction(int x) {
        return x;
    }

    int InstanceMemberFunction(int x) {
        return x;
    }

    virtual int VirtualMemberFunction(int x) {
        return x;
    }

    void FieldAccess() {
        this->m_a = 0;
        (*this).m_a = 1;
        m_a = 2;
        int x;
        x = this->m_a;
        x = (*this).m_a;
        x = m_a;
    }

    void MethodCalls() {
        this->InstanceMemberFunction(0);
        (*this).InstanceMemberFunction(1);
        InstanceMemberFunction(2);
    }
    
    C() :
        m_a(1),
        m_c(3),
        m_e{},
        m_f("test")
    {
    }

private:
    int m_a;
    String m_b;
    char m_c;
    float m_d;
    void* m_e;
    String m_f;
};

int DerefReference(int& r) {
    return r;
}

int& TakeReference() {
    return g;
}

String& ReturnReference();

void InitReference(int x) {
    int& r = x;
    int& r2 = r;
    const String& r3 = ReturnReference();
}

void ArrayReferences() {
  int a[10];
  int (&ra)[10] = a;
  int x = ra[5];
}

void FunctionReferences() {
  int(&rfn)(int) = FuncPtrTarget;
  int(*pfn)(int) = rfn;
  rfn(5);
}

template<typename T>
T min(T x, T y) {
  return (x < y) ? x : y;
}

int CallMin(int x, int y) {
  return min(x, y);
}

template<typename T>
struct Outer {
  template<typename U, typename V>
  static T Func(U x, V y) {
    return T();
  }
};

double CallNestedTemplateFunc() {
  return Outer<long>::Func<void*, char>(nullptr, 'o');
}

void TryCatch(bool b) {
  try {
    int x = 5;
    if (b) {
      throw "string literal";
    }
    else if (x < 2) {
      x = b ? 7 : throw String("String object");
    }
    x = 7;
  }
  catch (const char* s) {
    throw String(s);
  }
  catch (const String& e) {
  }
  catch (...) {
    throw;
  }
}

struct Base {
  String base_s;

  Base() {
  }
  ~Base() {
  }
};

struct Middle : Base {
  String middle_s;

  Middle() {
  }
  ~Middle() {
  }
};

struct Derived : Middle {
  String derived_s;

  Derived() {
  }
  ~Derived() {
  }
};

struct MiddleVB1 : virtual Base {
  String middlevb1_s;

  MiddleVB1() {
  }
  ~MiddleVB1() {
  }
};

struct MiddleVB2 : virtual Base {
  String middlevb2_s;

  MiddleVB2() {
  }
  ~MiddleVB2() {
  }
};

struct DerivedVB : MiddleVB1, MiddleVB2 {
  String derivedvb_s;

  DerivedVB() {
  }
  ~DerivedVB() {
  }
};

void HierarchyConversions() {
  Base b;
  Middle m;
  Derived d;

  Base* pb = &b;
  Middle* pm = &m;
  Derived* pd = &d;

  b = m;
  b = (Base)m;
  b = static_cast<Base>(m);
  pb = pm;
  pb = (Base*)pm;
  pb = static_cast<Base*>(pm);
  pb = reinterpret_cast<Base*>(pm);

  m = (Middle&)b;
  m = static_cast<Middle&>(b);
  pm = (Middle*)pb;
  pm = static_cast<Middle*>(pb);
  pm = reinterpret_cast<Middle*>(pb);

  b = d;
  b = (Base)d;
  b = static_cast<Base>(d);
  pb = pd;
  pb = (Base*)pd;
  pb = static_cast<Base*>(pd);
  pb = reinterpret_cast<Base*>(pd);

  d = (Derived&)b;
  d = static_cast<Derived&>(b);
  pd = (Derived*)pb;
  pd = static_cast<Derived*>(pb);
  pd = reinterpret_cast<Derived*>(pb);

  MiddleVB1* pmv = nullptr;
  DerivedVB* pdv = nullptr;
  pb = pmv;
  pb = pdv;
}

struct PolymorphicBase {
  virtual ~PolymorphicBase();
};

struct PolymorphicDerived : PolymorphicBase {
};

void DynamicCast() {
  PolymorphicBase b;
  PolymorphicDerived d;

  PolymorphicBase* pb = &b;
  PolymorphicDerived* pd = &d;

  // These two casts are represented as BaseClassCasts because they can be resolved at compile time.
  pb = dynamic_cast<PolymorphicBase*>(pd);
  PolymorphicBase& rb = dynamic_cast<PolymorphicBase&>(d);

  pd = dynamic_cast<PolymorphicDerived*>(pb);
  PolymorphicDerived& rd = dynamic_cast<PolymorphicDerived&>(b);

  void* pv = dynamic_cast<void*>(pb);
  const void* pcv = dynamic_cast<const void*>(pd);
}

String::String() :
  String("") {  // Delegating constructor call
}

void ArrayConversions() {
  char a[5];
  const char* p = a;
  p = "test";
  p = &a[0];
  p = &"test"[0];
  char (&ra)[5] = a;
  const char (&rs)[5] = "test";
  const char (*pa)[5] = &a;
  pa = &"test";
}

void FuncPtrConversions(int(*pfn)(int), void* p) {
  p = (void*)pfn;
  pfn = (int(*)(int))p;
}

void VAListUsage(int x, __builtin_va_list args) {
  __builtin_va_list args2;
  __builtin_va_copy(args2, args);
  double d = __builtin_va_arg(args, double);
  float f = __builtin_va_arg(args, int);
  __builtin_va_end(args2);
}

void VarArgUsage(int x, ...) {
  __builtin_va_list args;

  __builtin_va_start(args, x);
  __builtin_va_list args2;
  __builtin_va_copy(args2, args);
  double d = __builtin_va_arg(args, double);
  float f = __builtin_va_arg(args, int);
  __builtin_va_end(args);
  VAListUsage(x, args2);
  __builtin_va_end(args2);
}

void CastToVoid(int x) {
  (void)x;
}

void ConstantConditions(int x) {
  bool a = true && true;
  int b = (true) ? x : x;
}

typedef unsigned long size_t;

namespace std {
  enum class align_val_t : size_t {};
}

void* operator new(size_t, float);
void* operator new[](size_t, float);
void* operator new(size_t, std::align_val_t, float);
void* operator new[](size_t, std::align_val_t, float);
void operator delete(void*, float);
void operator delete[](void*, float);
void operator delete(void*, std::align_val_t, float);
void operator delete[](void*, std::align_val_t, float);

struct SizedDealloc {
  char a[32];
  void* operator new(size_t);
  void* operator new[](size_t);
  void operator delete(void*, size_t);
  void operator delete[](void*, size_t);
};

struct alignas(128) Overaligned {
  char a[256];
};

struct DefaultCtorWithDefaultParam {
  DefaultCtorWithDefaultParam(double d = 1.0);
};

void OperatorNew() {
  new int;  // No constructor
  new(1.0f) int;  // Placement new, no constructor
  new int();  // Zero-init
  new String();  // Constructor
  new(1.0f) String("hello");  // Placement new, constructor with args
  new Overaligned;  // Aligned new
  new(1.0f) Overaligned();  // Placement aligned new with zero-init
}

void OperatorNewArray(int n) {
  new int[10];  // Constant size
  new int[n];  // No constructor
  new(1.0f) int[n];  // Placement new, no constructor
  new String[n];  // Constructor
  new Overaligned[n];  // Aligned new
  new(1.0f) Overaligned[10];  // Aligned placement new
  new DefaultCtorWithDefaultParam[n];
  new int[n] { 0, 1, 2 };
}

int designatedInit() {
  int a1[1000] = { [2] = 10002, [900] = 10900 };
  return a1[900];
}

void IfStmtWithDeclaration(int x, int y) {
  if (bool b = x < y) {
    x = 5;
  }
  else if (int z = x + y) {
    y = 7;
  }
  else if (int* p = &x) {
    *p = 2;
  }
}

void WhileStmtWithDeclaration(int x, int y) {
  while (bool b = x < y) {
  }
  while (int z = x + y) {
  }
  while (int* p = &x) {
  }
}

int PointerDecay(int a[], int fn(float)) {
  return a[0] + fn(1.0);
}

int StmtExpr(int b, int y, int z) {
  int x = ({
    int w;
    if (b) {
      w = y;
    } else {
      w = z;
    }
    w;
  });

  return ({x;});
}

// TODO: `delete` gets translated to NoOp
void OperatorDelete() {
  delete static_cast<int*>(nullptr);  // No destructor
  delete static_cast<String*>(nullptr);  // Non-virtual destructor, with size.
  delete static_cast<SizedDealloc*>(nullptr);  // No destructor, with size.
  delete static_cast<Overaligned*>(nullptr);  // No destructor, with size and alignment.
  delete static_cast<PolymorphicBase*>(nullptr);  // Virtual destructor
}

// TODO: `delete[]` gets translated to NoOp
void OperatorDeleteArray() {
  delete[] static_cast<int*>(nullptr);  // No destructor
  delete[] static_cast<String*>(nullptr);  // Non-virtual destructor, with size.
  delete[] static_cast<SizedDealloc*>(nullptr);  // No destructor, with size.
  delete[] static_cast<Overaligned*>(nullptr);  // No destructor, with size and alignment.
  delete[] static_cast<PolymorphicBase*>(nullptr);  // Virtual destructor
}

struct EmptyStruct {};

void EmptyStructInit() {
  EmptyStruct s = {};
}

auto lam = []() {};

void Lambda(int x, const String& s) {
  auto lambda_empty = [](float f) { return 'A'; };
  lambda_empty(0);
  auto lambda_ref = [&](float f) { return s.c_str()[x]; };
  lambda_ref(1);
  auto lambda_val = [=](float f) { return s.c_str()[x]; };
  lambda_val(2);
  auto lambda_ref_explicit = [&s](float f) { return s.c_str()[0]; };
  lambda_ref_explicit(3);
  auto lambda_val_explicit = [s](float f) { return s.c_str()[0]; };
  lambda_val_explicit(4);
  auto lambda_mixed_explicit = [&s, x](float f) { return s.c_str()[x]; };
  lambda_mixed_explicit(5);
  int r = x - 1;
  auto lambda_inits = [&s, x, i = x + 1, &j = r](float f) { return s.c_str()[x + i - j]; };
  lambda_inits(6);
}

template<typename T>
struct vector {
    struct iterator {
        T* p;
        iterator& operator++();
        T& operator*() const;

        bool operator!=(iterator right) const;
    };

    iterator begin() const;
    iterator end() const;
};

template<typename T>
bool operator==(typename vector<T>::iterator left, typename vector<T>::iterator right);
template<typename T>
bool operator!=(typename vector<T>::iterator left, typename vector<T>::iterator right);

void RangeBasedFor(const vector<int>& v) {
    for (int e : v) {
        if (e > 0) {
            continue;
        }
    }

    for (const int& e : v) {
        if (e < 5) {
            break;
        }
    }
}

#if 0  // Explicit capture of `this` requires possible extractor fixes.

struct LambdaContainer {
  int x;

  void LambdaMember(const String& s) {
    auto lambda_implicit_this = [=](float f) { return s.c_str()[x]; };
    lambda_implicit_this(1);
    auto lambda_explicit_this_byref = [this, &s](float f) { return s.c_str()[x]; };
    lambda_explicit_this_byref(2);
    auto lambda_explicit_this_bycopy = [*this, &s](float f) { return s.c_str()[x]; };
    lambda_explicit_this_bycopy(3);
  }
};

#endif

int AsmStmt(int x) {
  __asm__("");
  return x;
}

static void AsmStmtWithOutputs(unsigned int& a, unsigned int b, unsigned int& c, unsigned int d)
{
  __asm__ __volatile__
    (
  "cpuid\n\t"
    : "+a" (a), "+b" (b) : "c" (c), "d" (d)
    );
}

void ExternDeclarations()
{
    extern int g;
    int x;
    int y, f(float);
    int z(float), w(float), h;
    typedef double d;
}

#define EXTERNS_IN_MACRO \
    extern int g; \
    for (int i = 0; i < 10; ++i) { \
        extern int g; \
    }

void ExternDeclarationsInMacro()
{
    EXTERNS_IN_MACRO;
}

void TryCatchNoCatchAny(bool b) {
  try {
    int x = 5;
    if (b) {
      throw "string literal";
    }
    else if (x < 2) {
      x = b ? 7 : throw String("String object");
    }
    x = 7;
  }
  catch (const char* s) {
    throw String(s);
  }
  catch (const String& e) {
  }
}

#define vector(elcount, type)  __attribute__((vector_size((elcount)*sizeof(type)))) type

void VectorTypes(int i) {
  vector(4, int) vi4 = { 0, 1, 2, 3 };
  int x = vi4[i];
  vi4[i] = x;
  vector(4, int) vi4_shuffle = __builtin_shufflevector(vi4, vi4, 3+0, 2, 1, 0);
  vi4 = vi4 + vi4_shuffle;
}

void *memcpy(void *dst, void *src, int size);

int ModeledCallTarget(int x) {
  int y;
  memcpy(&y, &x, sizeof(int));
  return y;
}

String ReturnObjectImpl() {
  return String("foo");
}

void switch1Case(int x) {
    int y = 0;
    switch(x) {
        case 1:
        y = 2;
    }
    int z = y;
}

void switch2Case_fallthrough(int x) {
    int y = 0;
    switch(x) {
        case 1:
        y = 2;
        case 2:
        y = 3;
    }
    int z = y;
}

void switch2Case(int x) {
    int y = 0;
    switch(x) {
        case 1:
        y = 2;
        break;
        case 2:
        y = 3;
    }
    int z = y;
}

void switch2Case_default(int x) {
    int y = 0;
    switch(x) {
        case 1:
            y = 2;
            break;

        case 2:
            y = 3;
            break;

        default:
            y = 4;
    }
    int z = y;
}

int staticLocalInit(int x) {
    static int a = 0;  // Constant initialization
    static int b = sizeof(x);  // Constant initialization
    static int c = x;  // Dynamic initialization
    static int d;  // Zero initialization

    return a + b + c + d;
}

void staticLocalWithConstructor(const char* dynamic) {
    static String a;
    static String b("static");
    static String c(dynamic);
}

// --- strings ---

char *strcpy(char *destination, const char *source);
char *strcat(char *destination, const char *source);

void test_strings(char *s1, char *s2) {
    char buffer[1024] = {0};

    strcpy(buffer, s1);
    strcat(buffer, s2);
}

struct A {
    int member;

    static void static_member(A* a, int x) {
        a->member = x;
    }

    static void static_member_without_def();
};

A* getAnInstanceOfA();

void test_static_member_functions(int int_arg, A* a_arg) {
    C c;
    c.StaticMemberFunction(10);
    C::StaticMemberFunction(10);

    A a;
    a.static_member(&a, int_arg);
    A::static_member(&a, int_arg);

    (&a)->static_member(a_arg, int_arg + 2);
    (*a_arg).static_member(&a, 99);
    a_arg->static_member(a_arg, -1);

    a.static_member_without_def();
    A::static_member_without_def();

    getAnInstanceOfA()->static_member_without_def();
}

int missingReturnValue(bool b, int x) {
    if (b) {
        return x;
    }
}

void returnVoid(int x, int y) {
    return IntegerOps(x, y);
}

void gccBinaryConditional(bool b, int x, long y) {
    int z = x;
    z = b ?: x;
    z = b ?: y;
    z = x ?: x;
    z = x ?: y;
    z = y ?: x;
    z = y ?: y;

    z = (x && b || y) ?: x;
}

bool predicateA();
bool predicateB();

int shortCircuitConditional(int x, int y) {
    return predicateA() && predicateB() ? x : y;
}

void *operator new(size_t, void *) noexcept;

void f(int* p)
{
  new (p) int;
}

template<typename T>
T defaultConstruct() {
    return T();
}

class constructor_only {
public:
    int x;

public:
    constructor_only(int x);
};

class copy_constructor {
public:
    int y;

public:
    copy_constructor();
    copy_constructor(const copy_constructor&);

    void method();
};

class destructor_only {
public:
    ~destructor_only();

    void method();
};

template<typename T>
void acceptRef(const T& v);

template<typename T>
void acceptValue(T v);

template<typename T>
T returnValue();

void temporary_string() {
    String s = returnValue<String>();  // No temporary
    const String& rs = returnValue<String>();  // Binding a reference variable to a temporary

    acceptRef(s);  // No temporary
    acceptRef<String>("foo");  // Binding a const reference to a temporary
    acceptValue(s);
    acceptValue<String>("foo");
    String().c_str();
    returnValue<String>().c_str();  // Member access on a temporary

    defaultConstruct<String>();
}

void temporary_destructor_only() {
    destructor_only d = returnValue<destructor_only>();
    const destructor_only& rd = returnValue<destructor_only>();
    destructor_only d2;
    acceptRef(d);
    acceptValue(d);
    destructor_only().method();
    returnValue<destructor_only>().method();

    defaultConstruct<destructor_only>();
}

void temporary_copy_constructor() {
    copy_constructor d = returnValue<copy_constructor>();
    const copy_constructor& rd = returnValue<copy_constructor>();
    copy_constructor d2;
    acceptRef(d);
    acceptValue(d);
    copy_constructor().method();
    returnValue<copy_constructor>().method();
    defaultConstruct<copy_constructor>();

    int y = returnValue<copy_constructor>().y;
}

void temporary_point() {
    Point p = returnValue<Point>();  // No temporary
    const Point& rp = returnValue<Point>();  // Binding a reference variable to a temporary

    acceptRef(p);  // No temporary
    acceptValue(p);
    Point().x;
    int y = returnValue<Point>().y;

    defaultConstruct<Point>();
}

struct UnusualFields {
    int& r;
    float a[10];
};

void temporary_unusual_fields() {
    const int& rx = returnValue<UnusualFields>().r;
    int x = returnValue<UnusualFields>().r;

    const float& rf = returnValue<UnusualFields>().a[3];
    float f = returnValue<UnusualFields>().a[5];
}

struct POD_Base {
    int x;

    float f() const;
};

struct POD_Middle : POD_Base {
    int y;
};

struct POD_Derived : POD_Middle {
    int z;
};

void temporary_hierarchy() {
    POD_Base b = returnValue<POD_Middle>();
    b = (returnValue<POD_Derived>());  // Multiple conversions plus parens
    int x = returnValue<POD_Derived>().x;
    float f = (returnValue<POD_Derived>()).f();
}

struct Inheritance_Test_B {
  ~Inheritance_Test_B() {}
};

struct Inheritance_Test_A : public Inheritance_Test_B {
  int x;
  int y;
  Inheritance_Test_A() : x(42) {
    y = 3;
  }
};

void array_structured_binding() {
    int xs[2] = {1, 2};
    // structured binding use
    {
        auto& [x0, x1] = xs;
        x1 = 3;
        int &rx1 = x1;
        int x = x1;
    }
    // explicit reference version
    {
        auto& unnamed_local_variable = xs;
        auto& x0 = unnamed_local_variable[0];
        auto& x1 = unnamed_local_variable[1];
        x1 = 3;
        int &rx1 = x1;
        int x = x1;
    }
}

struct StructuredBindingDataMemberMemberStruct {
    int x = 5;
};

struct StructuredBindingDataMemberStruct {
    typedef int ArrayType[2];
    typedef int &RefType;
    int i = 1;
    double d = 2.0;
    unsigned int b : 3;
    int& r = i;
    int* p = &i;
    ArrayType xs = {1, 2};
    RefType r_alt = i;
    StructuredBindingDataMemberMemberStruct m;
};

void data_member_structured_binding() {
    StructuredBindingDataMemberStruct s;
    // structured binding use
    {
        auto [i, d, b, r, p, xs, r_alt, m] = s;
        d = 4.0;
        double& rd = d;
        int v = i;
        r = 5;
        *p = 6;
        int& rr = r;
        int* pr = &r;
        int w = r;
    }
    // explicit reference version
    {
        auto unnamed_local_variable = s;
        auto& i = unnamed_local_variable.i;
        auto& d = unnamed_local_variable.d;
        // no equivalent for b
        auto& r = unnamed_local_variable.r;
        auto& p = unnamed_local_variable.p;
        d = 4.0;
        double& rd = d;
        int v = i;
        r = 5;
        *p = 6;
        int& rr = r;
        int* pr = &r;
        int w = r;
    }
}

namespace std {
    template<typename T>
    struct tuple_size;
    template<int, typename T>
    struct tuple_element;
}

struct StructuredBindingTupleRefGet {
    int i = 1;
    double d = 2.2;
    int& r = i;

    template<int i>
    typename std::tuple_element<i, StructuredBindingTupleRefGet>::type& get();
};

template<>
struct std::tuple_size<StructuredBindingTupleRefGet> {
    static const unsigned int value = 3;
};

template<>
struct std::tuple_element<0, StructuredBindingTupleRefGet> {
    using type = int;
};
template<>
struct std::tuple_element<1, StructuredBindingTupleRefGet> {
    using type = double;
};
template<>
struct std::tuple_element<2, StructuredBindingTupleRefGet> {
    using type = int&;
};

template<>
std::tuple_element<0, StructuredBindingTupleRefGet>::type& StructuredBindingTupleRefGet::get<0>() {
    return i;
}
template<>
std::tuple_element<1, StructuredBindingTupleRefGet>::type& StructuredBindingTupleRefGet::get<1>() {
    return d;
}
template<>
std::tuple_element<2, StructuredBindingTupleRefGet>::type& StructuredBindingTupleRefGet::get<2>() {
    return r;
}

void tuple_structured_binding_ref_get() {
    StructuredBindingTupleRefGet t;
    // structured binding use
    {
        auto [i, d, r] = t;
        d = 4.0;
        double& rd = d;
        int v = i;
        r = 5;
        int& rr = r;
        int w = r;
    }
    // explicit reference version
    {
        auto unnamed_local_variable = t;
        auto& i = unnamed_local_variable.get<0>();
        auto& d = unnamed_local_variable.get<1>();
        auto& r = unnamed_local_variable.get<2>();
        d = 4.0;
        double& rd = d;
        int v = i;
        r = 5;
        int& rr = r;
        int w = r;
    }
}

struct StructuredBindingTupleNoRefGet {
    int i = 1;
    int& r = i;

    template<int i>
    typename std::tuple_element<i, StructuredBindingTupleNoRefGet>::type get();
};

template<>
struct std::tuple_size<StructuredBindingTupleNoRefGet> {
    static const unsigned int value = 3;
};

template<>
struct std::tuple_element<0, StructuredBindingTupleNoRefGet> {
    using type = int;
};
template<>
struct std::tuple_element<1, StructuredBindingTupleNoRefGet> {
    using type = int&;
};
template<>
struct std::tuple_element<2, StructuredBindingTupleNoRefGet> {
    using type = int&&;
};

template<>
std::tuple_element<0, StructuredBindingTupleNoRefGet>::type StructuredBindingTupleNoRefGet::get<0>() {
    return i;
}
template<>
std::tuple_element<1, StructuredBindingTupleNoRefGet>::type StructuredBindingTupleNoRefGet::get<1>() {
    return r;
}
template<>
std::tuple_element<2, StructuredBindingTupleNoRefGet>::type StructuredBindingTupleNoRefGet::get<2>() {
    return 5;
}

void tuple_structured_binding_no_ref_get() {
    StructuredBindingTupleNoRefGet t;
    //structured binding use
    {
        auto&& [i, r, rv] = t;
        i = 4;
        int& ri = i;
        int v = i;
        r = 5;
        int& rr = r;
        int w = r;
    }
    // explicit reference version
    {
        auto&& unnamed_local_variable = t;
        auto&& i = unnamed_local_variable.get<0>();
        auto& r = unnamed_local_variable.get<1>();
        auto&& rv = unnamed_local_variable.get<2>();
        i = 4;
        int& ri = i;
        int v = i;
        r = 5;
        int& rr = r;
        int w = r;
    }
}

void array_structured_binding_non_ref_init() {
    int xs[2] = {1, 2};
    auto [x0, x1] = xs;
}

class CapturedLambdaMyObj
{
public:
    CapturedLambdaMyObj() {}
};

void captured_lambda(int x, int &y, int &&z)
{
    const auto &obj1 = CapturedLambdaMyObj();
    auto obj2 = CapturedLambdaMyObj();

    auto lambda_outer = [obj1, obj2, x, y, z](){
        auto lambda_inner = [obj1, obj2, x, y, z](){;};
    };
}

int goto_on_same_line() {
  int x = 42;
  goto next; next:
  return x;
}

class TrivialLambdaClass {
public:
    void m() const {
        auto l_m_outer = [*this] {
            m();

            auto l_m_inner = [*this] {
                m();
            };
        };
    };
};

void captured_lambda2(TrivialLambdaClass p1, TrivialLambdaClass &p2, TrivialLambdaClass &&p3) {
    const TrivialLambdaClass l1;
    const TrivialLambdaClass &l2 = TrivialLambdaClass();

    auto l_outer1 = [p1, p2, p3, l1, l2] {
        auto l_inner1 = [p1] {};
    };
}

class CopyConstructorWithImplicitArgumentClass {
    int x;
public:
    CopyConstructorWithImplicitArgumentClass() {}
    CopyConstructorWithImplicitArgumentClass(const CopyConstructorWithImplicitArgumentClass &c) {
        x = c.x;
    }
};

class CopyConstructorWithBitwiseCopyClass {
    int y;
public:
    CopyConstructorWithBitwiseCopyClass() {}
};

class CopyConstructorTestNonVirtualClass :
        public CopyConstructorWithImplicitArgumentClass,
        public CopyConstructorWithBitwiseCopyClass {
public:
    CopyConstructorTestNonVirtualClass() {}
};

class CopyConstructorTestVirtualClass :
        public virtual CopyConstructorWithImplicitArgumentClass,
        public virtual CopyConstructorWithBitwiseCopyClass {
public:
    CopyConstructorTestVirtualClass() {}
};

int implicit_copy_constructor_test(
        const CopyConstructorTestNonVirtualClass &x,
        const CopyConstructorTestVirtualClass &y) {
    CopyConstructorTestNonVirtualClass cx = x;
    CopyConstructorTestVirtualClass cy = y;
}

<<<<<<< HEAD
int global_1;

int global_2 = 1;

const int global_3 = 2;

constructor_only global_4(1);

constructor_only global_5 = constructor_only(2);

char *global_string = "global string";

int global_6 = global_2;
=======
void if_initialization(int x) {
    if (int y = x; x + 1) {
        x = x + y;
    }

    int w;
    if (w = x; x + 1) {
        x = x + w;
    }

    if (w = x; int w2 = w) {
        x = x + w;
    }

    if (int v = x; int v2 = v) {
        x = x + v;
    }

    int z = x;
    if (z) {
        x = x + z;
    }

    if (int z2 = z) {
        x += z2;
    }
}

void switch_initialization(int x) {
    switch (int y = x; x + 1) {
    default:
        x = x + y;
    }

    int w;
    switch (w = x; x + 1) {
    default:
        x = x + w;
    }

    switch (w = x; int w2 = w) {
    default:
        x = x + w;
    }

    switch (int v = x; int v2 = v) {
    default:
        x = x + v;
    }

    int z = x;
    switch (z) {
    default:
        x = x + z;
    }

    switch (int z2 = z) {
    default:
        x += z2;
    }
}
>>>>>>> 439dcc07

// semmle-extractor-options: -std=c++17 --clang<|MERGE_RESOLUTION|>--- conflicted
+++ resolved
@@ -1754,21 +1754,6 @@
     CopyConstructorTestVirtualClass cy = y;
 }
 
-<<<<<<< HEAD
-int global_1;
-
-int global_2 = 1;
-
-const int global_3 = 2;
-
-constructor_only global_4(1);
-
-constructor_only global_5 = constructor_only(2);
-
-char *global_string = "global string";
-
-int global_6 = global_2;
-=======
 void if_initialization(int x) {
     if (int y = x; x + 1) {
         x = x + y;
@@ -1830,6 +1815,19 @@
         x += z2;
     }
 }
->>>>>>> 439dcc07
+
+int global_1;
+
+int global_2 = 1;
+
+const int global_3 = 2;
+
+constructor_only global_4(1);
+
+constructor_only global_5 = constructor_only(2);
+
+char *global_string = "global string";
+
+int global_6 = global_2;
 
 // semmle-extractor-options: -std=c++17 --clang