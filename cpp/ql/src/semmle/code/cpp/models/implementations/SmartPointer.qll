import semmle.code.cpp.models.interfaces.Taint

/**
 * The `std::shared_ptr` and `std::unique_ptr` template classes.
 */
class UniqueOrSharedPtr extends Class {
  UniqueOrSharedPtr() { this.hasQualifiedName("std", ["shared_ptr", "unique_ptr"]) }
}

/**
 * The `std::make_shared` and `std::make_unique` template functions.
 */
class MakeUniqueOrShared extends TaintFunction {
  MakeUniqueOrShared() { this.hasQualifiedName("std", ["make_shared", "make_unique"]) }

  override predicate hasTaintFlow(FunctionInput input, FunctionOutput output) {
    // Exclude the specializations of `std::make_shared` and `std::make_unique` that allocate arrays
    // since these just take a size argument, which we don't want to propagate taint through.
    not this.isArray() and
<<<<<<< HEAD
    (
      input.isParameter(_)
      or
      input.isParameterDeref(_)
    ) and
=======
    input.isParameter([0 .. getNumberOfParameters() - 1]) and
>>>>>>> d3631d8f
    output.isReturnValue()
  }

  /**
   * Holds if the function returns a `shared_ptr<T>` (or `unique_ptr<T>`) where `T` is an
   * array type (i.e., `U[]` for some type `U`).
   */
  predicate isArray() {
    this.getTemplateArgument(0).(Type).getUnderlyingType() instanceof ArrayType
  }
}

/**
 * A prefix `operator*` member function for a `shared_ptr` or `unique_ptr` type.
 */
class UniqueOrSharedDereferenceMemberOperator extends MemberFunction, TaintFunction {
  UniqueOrSharedDereferenceMemberOperator() {
    this.hasName("operator*") and
    this.getDeclaringType() instanceof UniqueOrSharedPtr
  }

  override predicate hasTaintFlow(FunctionInput input, FunctionOutput output) {
    input.isQualifierObject() and
    output.isReturnValueDeref()
  }
}

/**
 * The `std::shared_ptr` or `std::unique_ptr` function `get`.
 */
class UniqueOrSharedGet extends TaintFunction {
  UniqueOrSharedGet() {
    this.hasName("get") and
    this.getDeclaringType() instanceof UniqueOrSharedPtr
  }

  override predicate hasTaintFlow(FunctionInput input, FunctionOutput output) {
    input.isQualifierObject() and
    output.isReturnValue()
  }
}<|MERGE_RESOLUTION|>--- conflicted
+++ resolved
@@ -17,15 +17,11 @@
     // Exclude the specializations of `std::make_shared` and `std::make_unique` that allocate arrays
     // since these just take a size argument, which we don't want to propagate taint through.
     not this.isArray() and
-<<<<<<< HEAD
     (
-      input.isParameter(_)
+      input.isParameter([0 .. getNumberOfParameters() - 1])
       or
-      input.isParameterDeref(_)
+      input.isParameterDeref([0 .. getNumberOfParameters() - 1])
     ) and
-=======
-    input.isParameter([0 .. getNumberOfParameters() - 1]) and
->>>>>>> d3631d8f
     output.isReturnValue()
   }
 
