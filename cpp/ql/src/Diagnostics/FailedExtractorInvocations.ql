--- conflicted
+++ resolved
@@ -18,8 +18,4 @@
 
 from Compilation c
 where not c.normalTermination()
-<<<<<<< HEAD
-select "Extraction aborted for " + describe(c)
-=======
-select "Extraction aborted for " + describe(c), getErrorSeverity()
->>>>>>> c9b50f3c
+select "Extraction aborted for " + describe(c), getErrorSeverity()