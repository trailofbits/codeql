--- conflicted
+++ resolved
@@ -78,27 +78,16 @@
   )
 }
 
-<<<<<<< HEAD
-predicate pointerArithOverflow0(
-  PointerArithmeticInstruction pai, Variable v, int size, int bound, int delta
-) {
-  v.getUnspecifiedType().(ArrayType).getByteSize() / pai.getElementSize() = size and
-  semBounded(getSemanticExpr(pai.getRight()), any(SemZeroBound b), bound, true, _) and
-  delta = bound - size and
-  delta >= 0 and
-  size != 0 and
-  size != 1
-=======
 predicate arrayTypeCand(ArrayType arrayType) {
   any(Variable v).getUnspecifiedType() = arrayType and
-  exists(arrayType.getArraySize())
-}
-
-pragma[nomagic]
-predicate arrayTypeHasSizes(ArrayType arr, int baseTypeSize, int arraySize) {
+  exists(arrayType.getByteSize())
+}
+
+bindingset[baseTypeSize]
+pragma[inline_late]
+predicate arrayTypeHasSizes(ArrayType arr, int baseTypeSize, int size) {
   arrayTypeCand(arr) and
-  arr.getBaseType().getSize() = baseTypeSize and
-  arr.getArraySize() = arraySize
+  arr.getByteSize() / baseTypeSize = size
 }
 
 bindingset[pai]
@@ -124,7 +113,6 @@
     arrayTypeHasSizes(_, pai.getElementSize(), size) and
     pointerArithOverflow0Impl(pai, size, delta)
   )
->>>>>>> 06bc4608
 }
 
 module PointerArithmeticToDerefConfig implements DataFlow::ConfigSig {
@@ -205,11 +193,7 @@
   Variable v, ArrayAddressToDerefFlow::PathNode source, PointerArithmeticInstruction pai,
   ArrayAddressToDerefFlow::PathNode sink, Instruction deref, string operation, int delta
 where
-<<<<<<< HEAD
-  ArrayAddressToDerefFlow::flowPath(source, sink) and
-=======
   ArrayAddressToDerefFlow::flowPath(pragma[only_bind_into](source), pragma[only_bind_into](sink)) and
->>>>>>> 06bc4608
   isInvalidPointerDerefSink2(sink.getNode(), deref, operation) and
   pragma[only_bind_out](sink.getState()) = ArrayAddressToDerefConfig::TOverflowArithmetic(pai) and
   isSourceImpl(source.getNode(), v) and
