private import semmle.code.cpp.ir.IR
private import semmle.code.cpp.ir.dataflow.DataFlow
private import ModelUtil
private import semmle.code.cpp.models.interfaces.DataFlow
private import semmle.code.cpp.models.interfaces.SideEffect
private import DataFlowUtil
private import DataFlowPrivate
private import SsaInternals as Ssa
<<<<<<< HEAD
private import semmle.code.cpp.dataflow.internal.FlowSummaryImpl as FlowSummaryImpl
=======
private import semmle.code.cpp.ir.dataflow.FlowSteps
>>>>>>> 11acb499

/**
 * Holds if taint propagates from `nodeFrom` to `nodeTo` in exactly one local
 * (intra-procedural) step. This relation is only used for local taint flow
 * (for example `TaintTracking::localTaint(source, sink)`) so it may contain
 * special cases that should only apply to local taint flow.
 */
predicate localTaintStep(DataFlow::Node nodeFrom, DataFlow::Node nodeTo) {
  // dataflow step
  DataFlow::localFlowStep(nodeFrom, nodeTo)
  or
  // taint flow step
  localAdditionalTaintStep(nodeFrom, nodeTo)
  or
  // models-as-data summarized flow for local data flow (i.e. special case for flow
  // through calls to modelled functions, without relying on global dataflow to join
  // the dots).
  FlowSummaryImpl::Private::Steps::summaryThroughStepTaint(nodeFrom, nodeTo, _)
}

/**
 * Holds if taint can flow in one local step from `nodeFrom` to `nodeTo` excluding
 * local data flow steps. That is, `nodeFrom` and `nodeTo` are likely to represent
 * different objects.
 */
cached
predicate localAdditionalTaintStep(DataFlow::Node nodeFrom, DataFlow::Node nodeTo) {
  operandToInstructionTaintStep(nodeFrom.asOperand(), nodeTo.asInstruction())
  or
  modeledTaintStep(nodeFrom, nodeTo)
  or
  // Flow from (the indirection of) an operand of a pointer arithmetic instruction to the
  // indirection of the pointer arithmetic instruction. This provides flow from `source`
  // in `x[source]` to the result of the associated load instruction.
  exists(PointerArithmeticInstruction pai, int indirectionIndex |
    nodeHasOperand(nodeFrom, pai.getAnOperand(), pragma[only_bind_into](indirectionIndex)) and
    hasInstructionAndIndex(nodeTo, pai, indirectionIndex + 1)
  )
  or
  any(Ssa::Indirection ind).isAdditionalTaintStep(nodeFrom, nodeTo)
  or
<<<<<<< HEAD
  // models-as-data summarized flow
  FlowSummaryImpl::Private::Steps::summaryLocalStep(nodeFrom.(FlowSummaryNode).getSummaryNode(),
    nodeTo.(FlowSummaryNode).getSummaryNode(), false)
=======
  // object->field conflation for content that is a `TaintInheritingContent`.
  exists(DataFlow::ContentSet f |
    readStep(nodeFrom, f, nodeTo) and
    f.getAReadContent() instanceof TaintInheritingContent
  )
>>>>>>> 11acb499
}

/**
 * Holds if taint propagates from `nodeFrom` to `nodeTo` in exactly one local
 * (intra-procedural) step.
 */
private predicate operandToInstructionTaintStep(Operand opFrom, Instruction instrTo) {
  // Taint can flow through expressions that alter the value but preserve
  // more than one bit of it _or_ expressions that follow data through
  // pointer indirections.
  instrTo.getAnOperand() = opFrom and
  (
    instrTo instanceof ArithmeticInstruction
    or
    instrTo instanceof BitwiseInstruction
    or
    instrTo instanceof PointerArithmeticInstruction
  )
  or
  // Taint flow from an address to its dereference.
  Ssa::isDereference(instrTo, opFrom, _)
  or
  // Unary instructions tend to preserve enough information in practice that we
  // want taint to flow through.
  // The exception is `FieldAddressInstruction`. Together with the rules below for
  // `LoadInstruction`s and `ChiInstruction`s, flow through `FieldAddressInstruction`
  // could cause flow into one field to come out an unrelated field.
  // This would happen across function boundaries, where the IR would not be able to
  // match loads to stores.
  instrTo.(UnaryInstruction).getUnaryOperand() = opFrom and
  (
    not instrTo instanceof FieldAddressInstruction
    or
    instrTo.(FieldAddressInstruction).getField().getDeclaringType() instanceof Union
  )
  or
  // Taint from int to boolean casts. This ensures that we have flow to `!x` in:
  // ```cpp
  // x = integer_source();
  // if(!x) { ... }
  // ```
  exists(Operand zero |
    zero.getDef().(ConstantValueInstruction).getValue() = "0" and
    instrTo.(CompareNEInstruction).hasOperands(opFrom, zero)
  )
}

/**
 * Holds if taint may propagate from `source` to `sink` in zero or more local
 * (intra-procedural) steps.
 */
pragma[inline]
predicate localTaint(DataFlow::Node source, DataFlow::Node sink) { localTaintStep*(source, sink) }

/**
 * Holds if taint can flow from `i1` to `i2` in zero or more
 * local (intra-procedural) steps.
 */
pragma[inline]
predicate localInstructionTaint(Instruction i1, Instruction i2) {
  localTaint(DataFlow::instructionNode(i1), DataFlow::instructionNode(i2))
}

/**
 * Holds if taint can flow from `e1` to `e2` in zero or more
 * local (intra-procedural) steps.
 */
pragma[inline]
predicate localExprTaint(Expr e1, Expr e2) {
  localTaint(DataFlow::exprNode(e1), DataFlow::exprNode(e2))
}

/**
 * Holds if the additional step from `src` to `sink` should be included in all
 * global taint flow configurations.
 */
predicate defaultAdditionalTaintStep(DataFlow::Node src, DataFlow::Node sink) {
  localAdditionalTaintStep(src, sink)
}

/**
 * Holds if default `TaintTracking::Configuration`s should allow implicit reads
 * of `c` at sinks and inputs to additional taint steps.
 */
bindingset[node]
predicate defaultImplicitTaintRead(DataFlow::Node node, DataFlow::ContentSet c) { none() }

/**
 * Holds if `node` should be a sanitizer in all global taint flow configurations
 * but not in local taint.
 */
predicate defaultTaintSanitizer(DataFlow::Node node) { none() }

/**
 * Holds if taint can flow from `nodeIn` to `nodeOut` through a call to a
 * modeled function.
 */
predicate modeledTaintStep(DataFlow::Node nodeIn, DataFlow::Node nodeOut) {
  // Normal taint steps
  exists(CallInstruction call, TaintFunction func, FunctionInput modelIn, FunctionOutput modelOut |
    call.getStaticCallTarget() = func and
    func.hasTaintFlow(modelIn, modelOut)
  |
    nodeIn = callInput(call, modelIn) and nodeOut = callOutput(call, modelOut)
    or
    exists(int d | nodeIn = callInput(call, modelIn, d) and nodeOut = callOutput(call, modelOut, d))
  )
  or
  // Taint flow from one argument to another and data flow from an argument to a
  // return value. This happens in functions like `strcat` and `memcpy`. We
  // could model this flow in two separate steps, but that would add reverse
  // flow from the write side-effect to the call instruction, which may not be
  // desirable.
  exists(
    CallInstruction call, Function func, FunctionInput modelIn, OutParameterDeref modelMidOut,
    int indexMid, InParameter modelMidIn, OutReturnValue modelOut
  |
    nodeIn = callInput(call, modelIn) and
    nodeOut = callOutput(call, modelOut) and
    call.getStaticCallTarget() = func and
    func.(TaintFunction).hasTaintFlow(modelIn, modelMidOut) and
    func.(DataFlowFunction).hasDataFlow(modelMidIn, modelOut) and
    modelMidOut.isParameterDeref(indexMid) and
    modelMidIn.isParameter(indexMid)
  )
  or
  // Taint flow from a pointer argument to an output, when the model specifies flow from the deref
  // to that output, but the deref is not modeled in the IR for the caller.
  exists(
    CallInstruction call, DataFlow::SideEffectOperandNode indirectArgument, Function func,
    FunctionInput modelIn, FunctionOutput modelOut
  |
    indirectArgument = callInput(call, modelIn) and
    indirectArgument.hasAddressOperandAndIndirectionIndex(nodeIn.asOperand(), _) and
    call.getStaticCallTarget() = func and
    (
      func.(DataFlowFunction).hasDataFlow(modelIn, modelOut)
      or
      func.(TaintFunction).hasTaintFlow(modelIn, modelOut)
    ) and
    nodeOut = callOutput(call, modelOut)
  )
}<|MERGE_RESOLUTION|>--- conflicted
+++ resolved
@@ -6,11 +6,8 @@
 private import DataFlowUtil
 private import DataFlowPrivate
 private import SsaInternals as Ssa
-<<<<<<< HEAD
 private import semmle.code.cpp.dataflow.internal.FlowSummaryImpl as FlowSummaryImpl
-=======
 private import semmle.code.cpp.ir.dataflow.FlowSteps
->>>>>>> 11acb499
 
 /**
  * Holds if taint propagates from `nodeFrom` to `nodeTo` in exactly one local
@@ -52,17 +49,14 @@
   or
   any(Ssa::Indirection ind).isAdditionalTaintStep(nodeFrom, nodeTo)
   or
-<<<<<<< HEAD
   // models-as-data summarized flow
   FlowSummaryImpl::Private::Steps::summaryLocalStep(nodeFrom.(FlowSummaryNode).getSummaryNode(),
     nodeTo.(FlowSummaryNode).getSummaryNode(), false)
-=======
   // object->field conflation for content that is a `TaintInheritingContent`.
   exists(DataFlow::ContentSet f |
     readStep(nodeFrom, f, nodeTo) and
     f.getAReadContent() instanceof TaintInheritingContent
   )
->>>>>>> 11acb499
 }
 
 /**
