--- conflicted
+++ resolved
@@ -30,59 +30,11 @@
  * of times.
  */
 cached
-<<<<<<< HEAD
-private module Cached {
-  /**
-   * The IR dataflow graph consists of the following nodes:
-   * - `InstructionNode`, which injects most instructions directly into the dataflow graph.
-   * - `OperandNode`, which similarly injects most operands directly into the dataflow graph.
-   * - `VariableNode`, which is used to model flow through global variables.
-   * - `PostFieldUpdateNode`, which is used to model the state of a field after a value has been stored
-   * into an address after a number of loads.
-   * - `SsaPhiNode`, which represents phi nodes as computed by the shared SSA library.
-   * - `IndirectArgumentOutNode`, which represents the value of an argument (and its indirections) after
-   * it leaves a function call.
-   * - `IndirectOperand`, which represents the value of `operand` after loading the address a number
-   * of times.
-   * - `IndirectInstruction`, which represents the value of `instr` after loading the address a number
-   * of times.
-   */
-  cached
-  newtype TIRDataFlowNode =
-    TInstructionNode(Instruction i) {
-      not Ssa::ignoreInstruction(i) and
-      // We exclude `void`-typed instructions because they cannot contain data.
-      // However, if the instruction is a glvalue, and their type is `void`, then the result
-      // type of the instruction is really `void*`, and thus we still want to have a dataflow
-      // node for it.
-      (not i.getResultType() instanceof VoidType or i.isGLValue())
-    } or
-    TOperandNode(Operand op) { not Ssa::ignoreOperand(op) } or
-    TVariableNode(Variable var, int indirectionIndex) {
-      indirectionIndex = [1 .. Ssa::getMaxIndirectionsForType(var.getUnspecifiedType())]
-    } or
-    TPostFieldUpdateNode(FieldAddress operand, int indirectionIndex) {
-      indirectionIndex =
-        [1 .. Ssa::countIndirectionsForCppType(operand.getObjectAddress().getResultLanguageType())]
-    } or
-    TSsaPhiNode(Ssa::PhiNode phi) or
-    TIndirectArgumentOutNode(ArgumentOperand operand, int indirectionIndex) {
-      Ssa::isModifiableByCall(operand) and
-      indirectionIndex = [1 .. Ssa::countIndirectionsForCppType(operand.getLanguageType())]
-    } or
-    TIndirectOperand(Operand op, int indirectionIndex) {
-      Ssa::hasIndirectOperand(op, indirectionIndex)
-    } or
-    TIndirectInstruction(Instruction instr, int indirectionIndex) {
-      Ssa::hasIndirectInstruction(instr, indirectionIndex)
-    } or
-    TFinalGlobalValue(Ssa::GlobalUse globalUse) or
-    TInitialGlobalValue(Ssa::GlobalDef globalUse)
-}
-=======
 private newtype TIRDataFlowNode =
   TNode0(Node0Impl node) { DataFlowImplCommon::forceCachingInSameStage() } or
-  TVariableNode(Variable var) or
+  TVariableNode(Variable var, int indirectionIndex) {
+    indirectionIndex = [1 .. Ssa::getMaxIndirectionsForType(var.getUnspecifiedType())]
+  } or
   TPostFieldUpdateNode(FieldAddress operand, int indirectionIndex) {
     indirectionIndex =
       [1 .. Ssa::countIndirectionsForCppType(operand.getObjectAddress().getResultLanguageType())]
@@ -97,8 +49,9 @@
   } or
   TRawIndirectInstruction(Instruction instr, int indirectionIndex) {
     Ssa::hasRawIndirectInstruction(instr, indirectionIndex)
-  }
->>>>>>> 8b01dfe6
+  } or
+  TFinalGlobalValue(Ssa::GlobalUse globalUse) or
+  TInitialGlobalValue(Ssa::GlobalDef globalUse)
 
 /**
  * An operand that is defined by a `FieldAddressInstruction`.
