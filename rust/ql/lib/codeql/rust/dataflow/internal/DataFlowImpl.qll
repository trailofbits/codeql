/**
 * Provides Rust-specific definitions for use in the data flow library.
 */

private import codeql.util.Void
private import codeql.util.Unit
private import codeql.dataflow.DataFlow
private import codeql.dataflow.internal.DataFlowImpl
private import rust
private import SsaImpl as SsaImpl
private import codeql.rust.controlflow.ControlFlowGraph
private import codeql.rust.controlflow.CfgNodes
private import codeql.rust.dataflow.Ssa

private newtype TReturnKind = TNormalReturnKind()

/**
 * A return kind. A return kind describes how a value can be returned from a
 * callable.
 *
 * The only return kind is a "normal" return from a `return` statement or an
 * expression body.
 */
final class ReturnKind extends TNormalReturnKind {
  string toString() { result = "return" }
}

/**
 * A callable. This includes callables from source code, as well as callables
 * defined in library code.
 */
final class DataFlowCallable extends TDataFlowCallable {
  /**
   * Gets the underlying CFG scope, if any.
   */
  CfgScope asCfgScope() { this = TCfgScope(result) }

  /** Gets a textual representation of this callable. */
  string toString() { result = this.asCfgScope().toString() }

  /** Gets the location of this callable. */
  Location getLocation() { result = this.asCfgScope().getLocation() }
}

abstract class DataFlowCall extends TDataFlowCall {
  /** Gets the enclosing callable. */
  abstract DataFlowCallable getEnclosingCallable();

  /** Gets the underlying source code call, if any. */
  abstract CallCfgNode asCall();

  /** Gets a textual representation of this call. */
  abstract string toString();

  /** Gets the location of this call. */
  abstract Location getLocation();
}

final class NormalCall extends DataFlowCall, TNormalCall {
  private CallCfgNode c;

  NormalCall() { this = TNormalCall(c) }

  /** Gets the underlying call in the CFG, if any. */
  override CallCfgNode asCall() { result = c }

  override DataFlowCallable getEnclosingCallable() {
    result = TCfgScope(c.getExpr().getEnclosingCallable())
  }

  override string toString() { result = c.toString() }

  override Location getLocation() { result = c.getLocation() }
}

module Node {
  /**
   * An element, viewed as a node in a data flow graph. Either an expression
   * (`ExprNode`) or a parameter (`ParameterNode`).
   */
  abstract class Node extends TNode {
    /** Gets the location of this node. */
    abstract Location getLocation();

    /** Gets a textual representation of this node. */
    abstract string toString();

    /**
     * Gets the expression that corresponds to this node, if any.
     */
    Expr asExpr() { none() }

    /** Gets the enclosing callable. */
    DataFlowCallable getEnclosingCallable() { result = TCfgScope(this.getCfgScope()) }

    /** Do not call: use `getEnclosingCallable()` instead. */
    abstract CfgScope getCfgScope();

    /**
     * Gets the control flow node that corresponds to this data flow node.
     */
    CfgNode getCfgNode() { none() }

    /**
     * Gets this node's underlying SSA definition, if any.
     */
    Ssa::Definition asDefinition() { none() }

    /**
     * Gets the parameter that corresponds to this node, if any.
     */
    Param asParameter() { none() }
  }

  /** A node type that is not implemented. */
  final class NaNode extends Node {
    NaNode() { none() }

    override CfgScope getCfgScope() { none() }

    override string toString() { result = "N/A" }

    override Location getLocation() { none() }
  }

  /**
   * A node in the data flow graph that corresponds to an expression in the
   * AST.
   *
   * Note that because of control-flow splitting, one `Expr` may correspond
   * to multiple `ExprNode`s, just like it may correspond to multiple
   * `ControlFlow::Node`s.
   */
  class ExprNode extends Node, TExprNode {
    ExprCfgNode n;

    ExprNode() { this = TExprNode(n) }

    override CfgScope getCfgScope() { result = this.asExpr().getEnclosingCfgScope() }

    override Location getLocation() { result = n.getExpr().getLocation() }

    override string toString() { result = n.getExpr().toString() }

    override Expr asExpr() { result = n.getExpr() }

    override CfgNode getCfgNode() { result = n }
  }

  /**
   * The value of a parameter at function entry, viewed as a node in a data
   * flow graph.
   */
  final class ParameterNode extends Node, TParameterNode {
    ParamCfgNode parameter;

    ParameterNode() { this = TParameterNode(parameter) }

<<<<<<< HEAD
    override CfgScope getCfgScope() { result = parameter.getEnclosingCfgScope() }
=======
    override CfgScope getCfgScope() { result = parameter.getParam().getEnclosingCallable() }
>>>>>>> a277bcbc

    override Location getLocation() { result = parameter.getLocation() }

    override string toString() { result = parameter.toString() }

    /** Gets the parameter in the AST that this node corresponds to. */
    Param getParameter() { result = parameter.getParam() }
  }

  final class ArgumentNode = NaNode;

  /** An SSA node. */
  class SsaNode extends Node, TSsaNode {
    SsaImpl::DataFlowIntegration::SsaNode node;
    SsaImpl::DefinitionExt def;

    SsaNode() {
      this = TSsaNode(node) and
      def = node.getDefinitionExt()
    }

    override CfgScope getCfgScope() { result = def.getBasicBlock().getScope() }

    SsaImpl::DefinitionExt getDefinitionExt() { result = def }

    override Location getLocation() { result = node.getLocation() }

    override string toString() { result = "[SSA] " + node.toString() }
  }

  /** A data flow node that represents a value returned by a callable. */
  final class ReturnNode extends ExprNode {
    ReturnNode() { this.getCfgNode().getASuccessor() instanceof ExitCfgNode }

    ReturnKind getKind() { any() }
  }

  /** A data-flow node that represents the output of a call. */
  abstract class OutNode extends Node, ExprNode {
    /** Gets the underlying call for this node. */
    abstract DataFlowCall getCall();
  }

  final private class ExprOutNode extends ExprNode, OutNode {
    ExprOutNode() { this.asExpr() instanceof CallExpr }

    /** Gets the underlying call CFG node that includes this out node. */
    override DataFlowCall getCall() { result.(NormalCall).asCall() = this.getCfgNode() }
  }

  /**
   * A node associated with an object after an operation that might have
   * changed its state.
   *
   * This can be either the argument to a callable after the callable returns
   * (which might have mutated the argument), or the qualifier of a field after
   * an update to the field.
   *
   * Nodes corresponding to AST elements, for example `ExprNode`, usually refer
   * to the value before the update.
   */
  final class PostUpdateNode extends Node::NaNode {
    /** Gets the node before the state update. */
    Node getPreUpdateNode() { none() }
  }

  final class CastNode = NaNode;
}

final class Node = Node::Node;

/** Provides logic related to SSA. */
module SsaFlow {
  private module Impl = SsaImpl::DataFlowIntegration;

  private Node::ParameterNode toParameterNode(Param p) { result.getParameter() = p }

  /** Converts a control flow node into an SSA control flow node. */
  Impl::Node asNode(Node n) {
    n = TSsaNode(result)
    or
    result.(Impl::ExprNode).getExpr() = n.(Node::ExprNode).getCfgNode()
    or
    n = toParameterNode(result.(Impl::ParameterNode).getParameter())
  }

  predicate localFlowStep(SsaImpl::DefinitionExt def, Node nodeFrom, Node nodeTo, boolean isUseStep) {
    Impl::localFlowStep(def, asNode(nodeFrom), asNode(nodeTo), isUseStep)
  }

  predicate localMustFlowStep(SsaImpl::DefinitionExt def, Node nodeFrom, Node nodeTo) {
    Impl::localMustFlowStep(def, asNode(nodeFrom), asNode(nodeTo))
  }
}

/**
 * Holds for expressions `e` that evaluate to the value of any last (in
 * evaluation order) subexpressions within it. E.g., expressions that propagate
 * a values from a subexpression.
 *
 * For instance, the predicate holds for if expressions as `if b { e1 } else {
 * e2 }` evalates to the value of one of the subexpressions `e1` or `e2`.
 */
private predicate propagatesValue(Expr e) {
  e instanceof IfExpr or
  e instanceof LoopExpr or
  e instanceof ReturnExpr or
  e instanceof BreakExpr or
  e.(BlockExpr).getStmtList().hasTailExpr() or
  e instanceof MatchExpr
}

/**
 * Gets a node that may execute last in `n`, and which, when it executes last,
 * will be the value of `n`.
 */
private ExprCfgNode getALastEvalNode(ExprCfgNode n) {
  propagatesValue(n.getExpr()) and result.getASuccessor() = n
}

module LocalFlow {
  pragma[nomagic]
  predicate localFlowStepCommon(Node nodeFrom, Node nodeTo) {
    nodeFrom.getCfgNode() = getALastEvalNode(nodeTo.getCfgNode())
  }
}

private class DataFlowCallableAlias = DataFlowCallable;

private class ReturnKindAlias = ReturnKind;

private class DataFlowCallAlias = DataFlowCall;

module RustDataFlow implements InputSig<Location> {
  /**
   * An element, viewed as a node in a data flow graph. Either an expression
   * (`ExprNode`) or a parameter (`ParameterNode`).
   */
  final class Node = Node::Node;

  final class ParameterNode = Node::ParameterNode;

  final class ArgumentNode = Node::ArgumentNode;

  final class ReturnNode = Node::ReturnNode;

  final class OutNode = Node::OutNode;

  final class PostUpdateNode = Node::PostUpdateNode;

  final class CastNode = Node::NaNode;

  predicate isParameterNode(ParameterNode p, DataFlowCallable c, ParameterPosition pos) { none() }

  predicate isArgumentNode(ArgumentNode n, DataFlowCall call, ArgumentPosition pos) { none() }

  DataFlowCallable nodeGetEnclosingCallable(Node node) { result = node.getEnclosingCallable() }

  DataFlowType getNodeType(Node node) { any() }

  predicate nodeIsHidden(Node node) { node instanceof Node::SsaNode }

  class DataFlowExpr = ExprCfgNode;

  /** Gets the node corresponding to `e`. */
  Node exprNode(DataFlowExpr e) { result.getCfgNode() = e }

  final class DataFlowCall = DataFlowCallAlias;

  final class DataFlowCallable = DataFlowCallableAlias;

  final class ReturnKind = ReturnKindAlias;

  /** Gets a viable implementation of the target of the given `Call`. */
  DataFlowCallable viableCallable(DataFlowCall c) { none() }

  /**
   * Gets a node that can read the value returned from `call` with return kind
   * `kind`.
   */
  OutNode getAnOutNode(DataFlowCall call, ReturnKind kind) {
    call = result.getCall() and exists(kind)
  }

  // NOTE: For now we use the type `Unit` and do not benefit from type
  // information in the data flow analysis.
  final class DataFlowType = Unit;

  predicate compatibleTypes(DataFlowType t1, DataFlowType t2) { any() }

  predicate typeStrongerThan(DataFlowType t1, DataFlowType t2) { none() }

  final class Content = Void;

  predicate forceHighPrecision(Content c) { none() }

  class ContentSet extends TContentSet {
    /** Gets a textual representation of this element. */
    string toString() { result = "ContentSet" }

    /** Gets a content that may be stored into when storing into this set. */
    Content getAStoreContent() { none() }

    /** Gets a content that may be read from when reading from this set. */
    Content getAReadContent() { none() }
  }

  final class ContentApprox = Void;

  ContentApprox getContentApprox(Content c) { any() }

  class ParameterPosition extends string {
    ParameterPosition() { this = "pos" }
  }

  class ArgumentPosition extends string {
    ArgumentPosition() { this = "pos" }
  }

  /**
   * Holds if the parameter position `ppos` matches the argument position
   * `apos`.
   */
  predicate parameterMatch(ParameterPosition ppos, ArgumentPosition apos) { none() }

  /**
   * Holds if there is a simple local flow step from `node1` to `node2`. These
   * are the value-preserving intra-callable flow steps.
   */
  predicate simpleLocalFlowStep(Node nodeFrom, Node nodeTo, string model) { none() }

  /**
   * Holds if data can flow from `node1` to `node2` through a non-local step
   * that does not follow a call edge. For example, a step through a global
   * variable.
   */
  predicate jumpStep(Node node1, Node node2) { none() }

  /**
   * Holds if data can flow from `node1` to `node2` via a read of `c`.  Thus,
   * `node1` references an object with a content `c.getAReadContent()` whose
   * value ends up in `node2`.
   */
  predicate readStep(Node node1, ContentSet c, Node node2) { none() }

  /**
   * Holds if data can flow from `node1` to `node2` via a store into `c`.  Thus,
   * `node2` references an object with a content `c.getAStoreContent()` that
   * contains the value of `node1`.
   */
  predicate storeStep(Node node1, ContentSet c, Node node2) { none() }

  /**
   * Holds if values stored inside content `c` are cleared at node `n`. For example,
   * any value stored inside `f` is cleared at the pre-update node associated with `x`
   * in `x.f = newValue`.
   */
  predicate clearsContent(Node n, ContentSet c) { none() }

  /**
   * Holds if the value that is being tracked is expected to be stored inside content `c`
   * at node `n`.
   */
  predicate expectsContent(Node n, ContentSet c) { none() }

  class NodeRegion instanceof Void {
    string toString() { result = "NodeRegion" }

    predicate contains(Node n) { none() }
  }

  /**
   * Holds if the nodes in `nr` are unreachable when the call context is `call`.
   */
  predicate isUnreachableInCall(NodeRegion nr, DataFlowCall call) { none() }

  /**
   * Holds if flow is allowed to pass from parameter `p` and back to itself as a
   * side-effect, resulting in a summary from `p` to itself.
   *
   * One example would be to allow flow like `p.foo = p.bar;`, which is disallowed
   * by default as a heuristic.
   */
  predicate allowParameterReturnInSelf(ParameterNode p) { none() }

  /**
   * Holds if the value of `node2` is given by `node1`.
   *
   * This predicate is combined with type information in the following way: If
   * the data flow library is able to compute an improved type for `node1` then
   * it will also conclude that this type applies to `node2`. Vice versa, if
   * `node2` must be visited along a flow path, then any type known for `node2`
   * must also apply to `node1`.
   */
  predicate localMustFlowStep(Node node1, Node node2) {
    SsaFlow::localMustFlowStep(_, node1, node2)
  }

  class LambdaCallKind = Void;

  // class LambdaCallKind;
  /** Holds if `creation` is an expression that creates a lambda of kind `kind` for `c`. */
  predicate lambdaCreation(Node creation, LambdaCallKind kind, DataFlowCallable c) { none() }

  /** Holds if `call` is a lambda call of kind `kind` where `receiver` is the lambda expression. */
  predicate lambdaCall(DataFlowCall call, LambdaCallKind kind, Node receiver) { none() }

  /** Extra data flow steps needed for lambda flow analysis. */
  predicate additionalLambdaFlowStep(Node nodeFrom, Node nodeTo, boolean preservesValue) { none() }

  predicate knownSourceModel(Node source, string model) { none() }

  predicate knownSinkModel(Node sink, string model) { none() }

  class DataFlowSecondLevelScope = Void;
}

final class ContentSet = RustDataFlow::ContentSet;

import MakeImpl<Location, RustDataFlow>

/** A collection of cached types and predicates to be evaluated in the same stage. */
cached
private module Cached {
  cached
  newtype TNode =
    TExprNode(ExprCfgNode n) or
    TParameterNode(ParamCfgNode p) or
    TSsaNode(SsaImpl::DataFlowIntegration::SsaNode node)

  cached
  newtype TDataFlowCall = TNormalCall(CallCfgNode c)

  cached
  newtype TOptionalContentSet =
    TAnyElementContent() or
    TAnyContent()

  cached
  class TContentSet = TAnyElementContent or TAnyContent;

  cached
  newtype TDataFlowCallable = TCfgScope(CfgScope scope)

  /** This is the local flow predicate that is exposed. */
  cached
  predicate localFlowStepImpl(Node::Node nodeFrom, Node::Node nodeTo) {
    LocalFlow::localFlowStepCommon(nodeFrom, nodeTo)
    or
    SsaFlow::localFlowStep(_, nodeFrom, nodeTo, _)
  }
}

import Cached<|MERGE_RESOLUTION|>--- conflicted
+++ resolved
@@ -65,7 +65,7 @@
   override CallCfgNode asCall() { result = c }
 
   override DataFlowCallable getEnclosingCallable() {
-    result = TCfgScope(c.getExpr().getEnclosingCallable())
+    result = TCfgScope(c.getExpr().getEnclosingCfgScope())
   }
 
   override string toString() { result = c.toString() }
@@ -156,11 +156,7 @@
 
     ParameterNode() { this = TParameterNode(parameter) }
 
-<<<<<<< HEAD
-    override CfgScope getCfgScope() { result = parameter.getEnclosingCfgScope() }
-=======
-    override CfgScope getCfgScope() { result = parameter.getParam().getEnclosingCallable() }
->>>>>>> a277bcbc
+    override CfgScope getCfgScope() { result = parameter.getParam().getEnclosingCfgScope() }
 
     override Location getLocation() { result = parameter.getLocation() }
 
