--- conflicted
+++ resolved
@@ -1,54 +1,30 @@
 #select
-| sqlx.rs:62:26:62:46 | safe_query_3.as_str(...) | sqlx.rs:48:25:48:46 | ...::get | sqlx.rs:62:26:62:46 | safe_query_3.as_str(...) | This query depends on a $@. | sqlx.rs:48:25:48:46 | ...::get | user-provided value |
 | sqlx.rs:67:30:67:52 | unsafe_query_4.as_str(...) | sqlx.rs:48:25:48:46 | ...::get | sqlx.rs:67:30:67:52 | unsafe_query_4.as_str(...) | This query depends on a $@. | sqlx.rs:48:25:48:46 | ...::get | user-provided value |
-| sqlx.rs:73:25:73:45 | safe_query_3.as_str(...) | sqlx.rs:48:25:48:46 | ...::get | sqlx.rs:73:25:73:45 | safe_query_3.as_str(...) | This query depends on a $@. | sqlx.rs:48:25:48:46 | ...::get | user-provided value |
 | sqlx.rs:78:29:78:51 | unsafe_query_4.as_str(...) | sqlx.rs:48:25:48:46 | ...::get | sqlx.rs:78:29:78:51 | unsafe_query_4.as_str(...) | This query depends on a $@. | sqlx.rs:48:25:48:46 | ...::get | user-provided value |
 edges
-| sqlx.rs:48:9:48:21 | remote_string | sqlx.rs:49:25:49:37 | remote_string | provenance |  |
 | sqlx.rs:48:9:48:21 | remote_string | sqlx.rs:56:34:56:89 | MacroExpr | provenance |  |
 | sqlx.rs:48:25:48:46 | ...::get | sqlx.rs:48:25:48:69 | ...::get(...) [Ok] | provenance | Src:MaD:1  |
 | sqlx.rs:48:25:48:69 | ...::get(...) [Ok] | sqlx.rs:48:25:48:78 | ... .unwrap(...) | provenance | MaD:4 |
-| sqlx.rs:48:25:48:78 | ... .unwrap(...) | sqlx.rs:48:25:48:85 | ... .text(...) [Ok] | provenance | MaD:8 |
+| sqlx.rs:48:25:48:78 | ... .unwrap(...) | sqlx.rs:48:25:48:85 | ... .text(...) [Ok] | provenance | MaD:7 |
 | sqlx.rs:48:25:48:85 | ... .text(...) [Ok] | sqlx.rs:48:25:48:118 | ... .unwrap_or(...) | provenance | MaD:5 |
 | sqlx.rs:48:25:48:118 | ... .unwrap_or(...) | sqlx.rs:48:9:48:21 | remote_string | provenance |  |
-| sqlx.rs:49:9:49:21 | remote_number | sqlx.rs:52:32:52:87 | MacroExpr | provenance |  |
-| sqlx.rs:49:25:49:37 | remote_string | sqlx.rs:49:25:49:52 | remote_string.parse(...) [Ok] | provenance | MaD:6 |
-| sqlx.rs:49:25:49:52 | remote_string.parse(...) [Ok] | sqlx.rs:49:25:49:65 | ... .unwrap_or(...) | provenance | MaD:5 |
-| sqlx.rs:49:25:49:65 | ... .unwrap_or(...) | sqlx.rs:49:9:49:21 | remote_number | provenance |  |
-| sqlx.rs:52:9:52:20 | safe_query_3 | sqlx.rs:62:26:62:37 | safe_query_3 | provenance |  |
-| sqlx.rs:52:9:52:20 | safe_query_3 | sqlx.rs:73:25:73:36 | safe_query_3 | provenance |  |
-| sqlx.rs:52:24:52:88 | res | sqlx.rs:52:32:52:87 | { ... } | provenance |  |
-| sqlx.rs:52:32:52:87 | ...::format(...) | sqlx.rs:52:24:52:88 | res | provenance |  |
-| sqlx.rs:52:32:52:87 | ...::must_use(...) | sqlx.rs:52:9:52:20 | safe_query_3 | provenance |  |
-| sqlx.rs:52:32:52:87 | MacroExpr | sqlx.rs:52:32:52:87 | ...::format(...) | provenance | MaD:3 |
-| sqlx.rs:52:32:52:87 | { ... } | sqlx.rs:52:32:52:87 | ...::must_use(...) | provenance | MaD:7 |
 | sqlx.rs:56:9:56:22 | unsafe_query_4 | sqlx.rs:67:30:67:43 | unsafe_query_4 | provenance |  |
 | sqlx.rs:56:9:56:22 | unsafe_query_4 | sqlx.rs:78:29:78:42 | unsafe_query_4 | provenance |  |
 | sqlx.rs:56:26:56:90 | res | sqlx.rs:56:34:56:89 | { ... } | provenance |  |
 | sqlx.rs:56:34:56:89 | ...::format(...) | sqlx.rs:56:26:56:90 | res | provenance |  |
 | sqlx.rs:56:34:56:89 | ...::must_use(...) | sqlx.rs:56:9:56:22 | unsafe_query_4 | provenance |  |
 | sqlx.rs:56:34:56:89 | MacroExpr | sqlx.rs:56:34:56:89 | ...::format(...) | provenance | MaD:3 |
-| sqlx.rs:56:34:56:89 | { ... } | sqlx.rs:56:34:56:89 | ...::must_use(...) | provenance | MaD:7 |
-| sqlx.rs:62:26:62:37 | safe_query_3 | sqlx.rs:62:26:62:46 | safe_query_3.as_str(...) | provenance | MaD:2 |
+| sqlx.rs:56:34:56:89 | { ... } | sqlx.rs:56:34:56:89 | ...::must_use(...) | provenance | MaD:6 |
 | sqlx.rs:67:30:67:43 | unsafe_query_4 | sqlx.rs:67:30:67:52 | unsafe_query_4.as_str(...) | provenance | MaD:2 |
-| sqlx.rs:73:25:73:36 | safe_query_3 | sqlx.rs:73:25:73:45 | safe_query_3.as_str(...) | provenance | MaD:2 |
 | sqlx.rs:78:29:78:42 | unsafe_query_4 | sqlx.rs:78:29:78:51 | unsafe_query_4.as_str(...) | provenance | MaD:2 |
 models
 | 1 | Source: repo:https://github.com/seanmonstar/reqwest:reqwest; crate::blocking::get; remote; ReturnValue.Field[crate::result::Result::Ok(0)] |
 | 2 | Summary: lang:alloc; <crate::string::String>::as_str; Argument[self]; ReturnValue; taint |
 | 3 | Summary: lang:alloc; crate::fmt::format; Argument[0]; ReturnValue; taint |
-<<<<<<< HEAD
-| 4 | Summary: lang:core; <crate::result::Result>::unwrap; Argument[self].Variant[crate::result::Result::Ok(0)]; ReturnValue; value |
-| 5 | Summary: lang:core; <crate::result::Result>::unwrap_or; Argument[self].Variant[crate::result::Result::Ok(0)]; ReturnValue; value |
-| 6 | Summary: lang:core; <str>::parse; Argument[self]; ReturnValue.Variant[crate::result::Result::Ok(0)]; taint |
-| 7 | Summary: lang:core; crate::hint::must_use; Argument[0]; ReturnValue; value |
-| 8 | Summary: repo:https://github.com/seanmonstar/reqwest:reqwest; <crate::blocking::response::Response>::text; Argument[self]; ReturnValue.Variant[crate::result::Result::Ok(0)]; taint |
-=======
 | 4 | Summary: lang:core; <crate::result::Result>::unwrap; Argument[self].Field[crate::result::Result::Ok(0)]; ReturnValue; value |
 | 5 | Summary: lang:core; <crate::result::Result>::unwrap_or; Argument[self].Field[crate::result::Result::Ok(0)]; ReturnValue; value |
 | 6 | Summary: lang:core; crate::hint::must_use; Argument[0]; ReturnValue; value |
 | 7 | Summary: repo:https://github.com/seanmonstar/reqwest:reqwest; <crate::blocking::response::Response>::text; Argument[self]; ReturnValue.Field[crate::result::Result::Ok(0)]; taint |
->>>>>>> 0ca9b228
 nodes
 | sqlx.rs:48:9:48:21 | remote_string | semmle.label | remote_string |
 | sqlx.rs:48:25:48:46 | ...::get | semmle.label | ...::get |
@@ -56,28 +32,17 @@
 | sqlx.rs:48:25:48:78 | ... .unwrap(...) | semmle.label | ... .unwrap(...) |
 | sqlx.rs:48:25:48:85 | ... .text(...) [Ok] | semmle.label | ... .text(...) [Ok] |
 | sqlx.rs:48:25:48:118 | ... .unwrap_or(...) | semmle.label | ... .unwrap_or(...) |
-| sqlx.rs:49:9:49:21 | remote_number | semmle.label | remote_number |
-| sqlx.rs:49:25:49:37 | remote_string | semmle.label | remote_string |
-| sqlx.rs:49:25:49:52 | remote_string.parse(...) [Ok] | semmle.label | remote_string.parse(...) [Ok] |
-| sqlx.rs:49:25:49:65 | ... .unwrap_or(...) | semmle.label | ... .unwrap_or(...) |
-| sqlx.rs:52:9:52:20 | safe_query_3 | semmle.label | safe_query_3 |
-| sqlx.rs:52:24:52:88 | res | semmle.label | res |
-| sqlx.rs:52:32:52:87 | ...::format(...) | semmle.label | ...::format(...) |
-| sqlx.rs:52:32:52:87 | ...::must_use(...) | semmle.label | ...::must_use(...) |
-| sqlx.rs:52:32:52:87 | MacroExpr | semmle.label | MacroExpr |
-| sqlx.rs:52:32:52:87 | { ... } | semmle.label | { ... } |
 | sqlx.rs:56:9:56:22 | unsafe_query_4 | semmle.label | unsafe_query_4 |
 | sqlx.rs:56:26:56:90 | res | semmle.label | res |
 | sqlx.rs:56:34:56:89 | ...::format(...) | semmle.label | ...::format(...) |
 | sqlx.rs:56:34:56:89 | ...::must_use(...) | semmle.label | ...::must_use(...) |
 | sqlx.rs:56:34:56:89 | MacroExpr | semmle.label | MacroExpr |
 | sqlx.rs:56:34:56:89 | { ... } | semmle.label | { ... } |
-| sqlx.rs:62:26:62:37 | safe_query_3 | semmle.label | safe_query_3 |
-| sqlx.rs:62:26:62:46 | safe_query_3.as_str(...) | semmle.label | safe_query_3.as_str(...) |
 | sqlx.rs:67:30:67:43 | unsafe_query_4 | semmle.label | unsafe_query_4 |
 | sqlx.rs:67:30:67:52 | unsafe_query_4.as_str(...) | semmle.label | unsafe_query_4.as_str(...) |
-| sqlx.rs:73:25:73:36 | safe_query_3 | semmle.label | safe_query_3 |
-| sqlx.rs:73:25:73:45 | safe_query_3.as_str(...) | semmle.label | safe_query_3.as_str(...) |
 | sqlx.rs:78:29:78:42 | unsafe_query_4 | semmle.label | unsafe_query_4 |
 | sqlx.rs:78:29:78:51 | unsafe_query_4.as_str(...) | semmle.label | unsafe_query_4.as_str(...) |
-subpaths+subpaths
+testFailures
+| sqlx.rs:62:57:62:113 | //... | Fixed spurious result: Alert[rust/sql-injection]=remote1 |
+| sqlx.rs:73:71:73:127 | //... | Fixed spurious result: Alert[rust/sql-injection]=remote1 |