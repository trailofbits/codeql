#select
| main.rs:18:13:18:31 | ...::realloc | main.rs:317:13:317:26 | ...::args | main.rs:18:13:18:31 | ...::realloc | This allocation size is derived from a $@ and could allocate arbitrary amounts of memory. | main.rs:317:13:317:26 | ...::args | user-provided value |
| main.rs:21:13:21:29 | ...::alloc | main.rs:317:13:317:26 | ...::args | main.rs:21:13:21:29 | ...::alloc | This allocation size is derived from a $@ and could allocate arbitrary amounts of memory. | main.rs:317:13:317:26 | ...::args | user-provided value |
| main.rs:22:13:22:29 | ...::alloc | main.rs:317:13:317:26 | ...::args | main.rs:22:13:22:29 | ...::alloc | This allocation size is derived from a $@ and could allocate arbitrary amounts of memory. | main.rs:317:13:317:26 | ...::args | user-provided value |
| main.rs:23:13:23:29 | ...::alloc | main.rs:317:13:317:26 | ...::args | main.rs:23:13:23:29 | ...::alloc | This allocation size is derived from a $@ and could allocate arbitrary amounts of memory. | main.rs:317:13:317:26 | ...::args | user-provided value |
| main.rs:24:13:24:36 | ...::alloc_zeroed | main.rs:317:13:317:26 | ...::args | main.rs:24:13:24:36 | ...::alloc_zeroed | This allocation size is derived from a $@ and could allocate arbitrary amounts of memory. | main.rs:317:13:317:26 | ...::args | user-provided value |
| main.rs:30:13:30:29 | ...::alloc | main.rs:317:13:317:26 | ...::args | main.rs:30:13:30:29 | ...::alloc | This allocation size is derived from a $@ and could allocate arbitrary amounts of memory. | main.rs:317:13:317:26 | ...::args | user-provided value |
| main.rs:33:13:33:29 | ...::alloc | main.rs:317:13:317:26 | ...::args | main.rs:33:13:33:29 | ...::alloc | This allocation size is derived from a $@ and could allocate arbitrary amounts of memory. | main.rs:317:13:317:26 | ...::args | user-provided value |
| main.rs:37:13:37:29 | ...::alloc | main.rs:317:13:317:26 | ...::args | main.rs:37:13:37:29 | ...::alloc | This allocation size is derived from a $@ and could allocate arbitrary amounts of memory. | main.rs:317:13:317:26 | ...::args | user-provided value |
| main.rs:40:13:40:29 | ...::alloc | main.rs:317:13:317:26 | ...::args | main.rs:40:13:40:29 | ...::alloc | This allocation size is derived from a $@ and could allocate arbitrary amounts of memory. | main.rs:317:13:317:26 | ...::args | user-provided value |
| main.rs:50:13:50:29 | ...::alloc | main.rs:317:13:317:26 | ...::args | main.rs:50:13:50:29 | ...::alloc | This allocation size is derived from a $@ and could allocate arbitrary amounts of memory. | main.rs:317:13:317:26 | ...::args | user-provided value |
| main.rs:51:13:51:29 | ...::alloc | main.rs:317:13:317:26 | ...::args | main.rs:51:13:51:29 | ...::alloc | This allocation size is derived from a $@ and could allocate arbitrary amounts of memory. | main.rs:317:13:317:26 | ...::args | user-provided value |
| main.rs:53:13:53:29 | ...::alloc | main.rs:317:13:317:26 | ...::args | main.rs:53:13:53:29 | ...::alloc | This allocation size is derived from a $@ and could allocate arbitrary amounts of memory. | main.rs:317:13:317:26 | ...::args | user-provided value |
| main.rs:54:13:54:29 | ...::alloc | main.rs:317:13:317:26 | ...::args | main.rs:54:13:54:29 | ...::alloc | This allocation size is derived from a $@ and could allocate arbitrary amounts of memory. | main.rs:317:13:317:26 | ...::args | user-provided value |
| main.rs:59:13:59:29 | ...::alloc | main.rs:317:13:317:26 | ...::args | main.rs:59:13:59:29 | ...::alloc | This allocation size is derived from a $@ and could allocate arbitrary amounts of memory. | main.rs:317:13:317:26 | ...::args | user-provided value |
| main.rs:61:13:61:29 | ...::alloc | main.rs:317:13:317:26 | ...::args | main.rs:61:13:61:29 | ...::alloc | This allocation size is derived from a $@ and could allocate arbitrary amounts of memory. | main.rs:317:13:317:26 | ...::args | user-provided value |
| main.rs:63:13:63:29 | ...::alloc | main.rs:317:13:317:26 | ...::args | main.rs:63:13:63:29 | ...::alloc | This allocation size is derived from a $@ and could allocate arbitrary amounts of memory. | main.rs:317:13:317:26 | ...::args | user-provided value |
| main.rs:64:13:64:29 | ...::alloc | main.rs:317:13:317:26 | ...::args | main.rs:64:13:64:29 | ...::alloc | This allocation size is derived from a $@ and could allocate arbitrary amounts of memory. | main.rs:317:13:317:26 | ...::args | user-provided value |
| main.rs:65:13:65:29 | ...::alloc | main.rs:317:13:317:26 | ...::args | main.rs:65:13:65:29 | ...::alloc | This allocation size is derived from a $@ and could allocate arbitrary amounts of memory. | main.rs:317:13:317:26 | ...::args | user-provided value |
| main.rs:68:13:68:29 | ...::alloc | main.rs:317:13:317:26 | ...::args | main.rs:68:13:68:29 | ...::alloc | This allocation size is derived from a $@ and could allocate arbitrary amounts of memory. | main.rs:317:13:317:26 | ...::args | user-provided value |
| main.rs:88:13:88:29 | ...::alloc | main.rs:317:13:317:26 | ...::args | main.rs:88:13:88:29 | ...::alloc | This allocation size is derived from a $@ and could allocate arbitrary amounts of memory. | main.rs:317:13:317:26 | ...::args | user-provided value |
| main.rs:96:17:96:33 | ...::alloc | main.rs:317:13:317:26 | ...::args | main.rs:96:17:96:33 | ...::alloc | This allocation size is derived from a $@ and could allocate arbitrary amounts of memory. | main.rs:317:13:317:26 | ...::args | user-provided value |
| main.rs:102:17:102:33 | ...::alloc | main.rs:317:13:317:26 | ...::args | main.rs:102:17:102:33 | ...::alloc | This allocation size is derived from a $@ and could allocate arbitrary amounts of memory. | main.rs:317:13:317:26 | ...::args | user-provided value |
| main.rs:103:17:103:33 | ...::alloc | main.rs:317:13:317:26 | ...::args | main.rs:103:17:103:33 | ...::alloc | This allocation size is derived from a $@ and could allocate arbitrary amounts of memory. | main.rs:317:13:317:26 | ...::args | user-provided value |
| main.rs:109:17:109:33 | ...::alloc | main.rs:317:13:317:26 | ...::args | main.rs:109:17:109:33 | ...::alloc | This allocation size is derived from a $@ and could allocate arbitrary amounts of memory. | main.rs:317:13:317:26 | ...::args | user-provided value |
| main.rs:111:17:111:33 | ...::alloc | main.rs:317:13:317:26 | ...::args | main.rs:111:17:111:33 | ...::alloc | This allocation size is derived from a $@ and could allocate arbitrary amounts of memory. | main.rs:317:13:317:26 | ...::args | user-provided value |
| main.rs:146:17:146:33 | ...::alloc | main.rs:317:13:317:26 | ...::args | main.rs:146:17:146:33 | ...::alloc | This allocation size is derived from a $@ and could allocate arbitrary amounts of memory. | main.rs:317:13:317:26 | ...::args | user-provided value |
| main.rs:148:17:148:33 | ...::alloc | main.rs:317:13:317:26 | ...::args | main.rs:148:17:148:33 | ...::alloc | This allocation size is derived from a $@ and could allocate arbitrary amounts of memory. | main.rs:317:13:317:26 | ...::args | user-provided value |
| main.rs:152:13:152:29 | ...::alloc | main.rs:317:13:317:26 | ...::args | main.rs:152:13:152:29 | ...::alloc | This allocation size is derived from a $@ and could allocate arbitrary amounts of memory. | main.rs:317:13:317:26 | ...::args | user-provided value |
| main.rs:155:13:155:29 | ...::alloc | main.rs:317:13:317:26 | ...::args | main.rs:155:13:155:29 | ...::alloc | This allocation size is derived from a $@ and could allocate arbitrary amounts of memory. | main.rs:317:13:317:26 | ...::args | user-provided value |
| main.rs:162:17:162:33 | ...::alloc | main.rs:317:13:317:26 | ...::args | main.rs:162:17:162:33 | ...::alloc | This allocation size is derived from a $@ and could allocate arbitrary amounts of memory. | main.rs:317:13:317:26 | ...::args | user-provided value |
| main.rs:169:17:169:33 | ...::alloc | main.rs:317:13:317:26 | ...::args | main.rs:169:17:169:33 | ...::alloc | This allocation size is derived from a $@ and could allocate arbitrary amounts of memory. | main.rs:317:13:317:26 | ...::args | user-provided value |
| main.rs:177:13:177:29 | ...::alloc | main.rs:317:13:317:26 | ...::args | main.rs:177:13:177:29 | ...::alloc | This allocation size is derived from a $@ and could allocate arbitrary amounts of memory. | main.rs:317:13:317:26 | ...::args | user-provided value |
| main.rs:193:32:193:36 | alloc | main.rs:317:13:317:26 | ...::args | main.rs:193:32:193:36 | alloc | This allocation size is derived from a $@ and could allocate arbitrary amounts of memory. | main.rs:317:13:317:26 | ...::args | user-provided value |
| main.rs:193:32:193:36 | alloc | main.rs:317:13:317:26 | ...::args | main.rs:193:32:193:36 | alloc | This allocation size is derived from a $@ and could allocate arbitrary amounts of memory. | main.rs:317:13:317:26 | ...::args | user-provided value |
| main.rs:194:32:194:43 | alloc_zeroed | main.rs:317:13:317:26 | ...::args | main.rs:194:32:194:43 | alloc_zeroed | This allocation size is derived from a $@ and could allocate arbitrary amounts of memory. | main.rs:317:13:317:26 | ...::args | user-provided value |
| main.rs:194:32:194:43 | alloc_zeroed | main.rs:317:13:317:26 | ...::args | main.rs:194:32:194:43 | alloc_zeroed | This allocation size is derived from a $@ and could allocate arbitrary amounts of memory. | main.rs:317:13:317:26 | ...::args | user-provided value |
| main.rs:194:32:194:43 | alloc_zeroed | main.rs:317:13:317:26 | ...::args | main.rs:194:32:194:43 | alloc_zeroed | This allocation size is derived from a $@ and could allocate arbitrary amounts of memory. | main.rs:317:13:317:26 | ...::args | user-provided value |
| main.rs:195:32:195:39 | allocate | main.rs:317:13:317:26 | ...::args | main.rs:195:32:195:39 | allocate | This allocation size is derived from a $@ and could allocate arbitrary amounts of memory. | main.rs:317:13:317:26 | ...::args | user-provided value |
| main.rs:196:32:196:46 | allocate_zeroed | main.rs:317:13:317:26 | ...::args | main.rs:196:32:196:46 | allocate_zeroed | This allocation size is derived from a $@ and could allocate arbitrary amounts of memory. | main.rs:317:13:317:26 | ...::args | user-provided value |
| main.rs:197:32:197:39 | allocate | main.rs:317:13:317:26 | ...::args | main.rs:197:32:197:39 | allocate | This allocation size is derived from a $@ and could allocate arbitrary amounts of memory. | main.rs:317:13:317:26 | ...::args | user-provided value |
| main.rs:197:32:197:39 | allocate | main.rs:317:13:317:26 | ...::args | main.rs:197:32:197:39 | allocate | This allocation size is derived from a $@ and could allocate arbitrary amounts of memory. | main.rs:317:13:317:26 | ...::args | user-provided value |
| main.rs:198:32:198:46 | allocate_zeroed | main.rs:317:13:317:26 | ...::args | main.rs:198:32:198:46 | allocate_zeroed | This allocation size is derived from a $@ and could allocate arbitrary amounts of memory. | main.rs:317:13:317:26 | ...::args | user-provided value |
| main.rs:198:32:198:46 | allocate_zeroed | main.rs:317:13:317:26 | ...::args | main.rs:198:32:198:46 | allocate_zeroed | This allocation size is derived from a $@ and could allocate arbitrary amounts of memory. | main.rs:317:13:317:26 | ...::args | user-provided value |
| main.rs:202:32:202:38 | realloc | main.rs:317:13:317:26 | ...::args | main.rs:202:32:202:38 | realloc | This allocation size is derived from a $@ and could allocate arbitrary amounts of memory. | main.rs:317:13:317:26 | ...::args | user-provided value |
| main.rs:208:40:208:43 | grow | main.rs:317:13:317:26 | ...::args | main.rs:208:40:208:43 | grow | This allocation size is derived from a $@ and could allocate arbitrary amounts of memory. | main.rs:317:13:317:26 | ...::args | user-provided value |
| main.rs:210:40:210:50 | grow_zeroed | main.rs:317:13:317:26 | ...::args | main.rs:210:40:210:50 | grow_zeroed | This allocation size is derived from a $@ and could allocate arbitrary amounts of memory. | main.rs:317:13:317:26 | ...::args | user-provided value |
| main.rs:219:13:219:24 | ...::malloc | main.rs:317:13:317:26 | ...::args | main.rs:219:13:219:24 | ...::malloc | This allocation size is derived from a $@ and could allocate arbitrary amounts of memory. | main.rs:317:13:317:26 | ...::args | user-provided value |
| main.rs:220:13:220:31 | ...::aligned_alloc | main.rs:317:13:317:26 | ...::args | main.rs:220:13:220:31 | ...::aligned_alloc | This allocation size is derived from a $@ and could allocate arbitrary amounts of memory. | main.rs:317:13:317:26 | ...::args | user-provided value |
| main.rs:222:13:222:24 | ...::calloc | main.rs:317:13:317:26 | ...::args | main.rs:222:13:222:24 | ...::calloc | This allocation size is derived from a $@ and could allocate arbitrary amounts of memory. | main.rs:317:13:317:26 | ...::args | user-provided value |
| main.rs:223:13:223:24 | ...::calloc | main.rs:317:13:317:26 | ...::args | main.rs:223:13:223:24 | ...::calloc | This allocation size is derived from a $@ and could allocate arbitrary amounts of memory. | main.rs:317:13:317:26 | ...::args | user-provided value |
| main.rs:224:13:224:25 | ...::realloc | main.rs:317:13:317:26 | ...::args | main.rs:224:13:224:25 | ...::realloc | This allocation size is derived from a $@ and could allocate arbitrary amounts of memory. | main.rs:317:13:317:26 | ...::args | user-provided value |
| main.rs:284:22:284:38 | ...::alloc | main.rs:308:25:308:38 | ...::args | main.rs:284:22:284:38 | ...::alloc | This allocation size is derived from a $@ and could allocate arbitrary amounts of memory. | main.rs:308:25:308:38 | ...::args | user-provided value |
edges
| main.rs:12:36:12:43 | ...: usize | main.rs:18:41:18:41 | v | provenance |  |
| main.rs:18:41:18:41 | v | main.rs:18:13:18:31 | ...::realloc | provenance | MaD:5 Sink:MaD:5 |
| main.rs:18:41:18:41 | v | main.rs:20:50:20:50 | v | provenance |  |
| main.rs:18:41:18:41 | v | main.rs:29:60:29:60 | v | provenance |  |
| main.rs:18:41:18:41 | v | main.rs:32:60:32:89 | ... * ... | provenance |  |
| main.rs:18:41:18:41 | v | main.rs:35:9:35:10 | s6 | provenance |  |
| main.rs:20:9:20:10 | l2 | main.rs:21:31:21:32 | l2 | provenance |  |
| main.rs:20:14:20:54 | ...::from_size_align(...) [Ok] | main.rs:20:14:20:63 | ... .unwrap() | provenance | MaD:34 |
| main.rs:20:14:20:63 | ... .unwrap() | main.rs:20:9:20:10 | l2 | provenance |  |
| main.rs:20:50:20:50 | v | main.rs:20:14:20:54 | ...::from_size_align(...) [Ok] | provenance | MaD:26 |
| main.rs:21:31:21:32 | l2 | main.rs:21:13:21:29 | ...::alloc | provenance | MaD:3 Sink:MaD:3 |
| main.rs:21:31:21:32 | l2 | main.rs:22:31:22:44 | l2.align_to(...) [Ok] | provenance | MaD:20 |
| main.rs:21:31:21:32 | l2 | main.rs:23:31:23:44 | l2.align_to(...) [Ok] | provenance | MaD:20 |
| main.rs:21:31:21:32 | l2 | main.rs:24:38:24:39 | l2 | provenance |  |
| main.rs:22:31:22:44 | l2.align_to(...) [Ok] | main.rs:22:31:22:53 | ... .unwrap() | provenance | MaD:34 |
| main.rs:22:31:22:53 | ... .unwrap() | main.rs:22:13:22:29 | ...::alloc | provenance | MaD:3 Sink:MaD:3 |
| main.rs:23:31:23:44 | l2.align_to(...) [Ok] | main.rs:23:31:23:53 | ... .unwrap() | provenance | MaD:34 |
| main.rs:23:31:23:53 | ... .unwrap() | main.rs:23:31:23:68 | ... .pad_to_align() | provenance | MaD:28 |
| main.rs:23:31:23:68 | ... .pad_to_align() | main.rs:23:13:23:29 | ...::alloc | provenance | MaD:3 Sink:MaD:3 |
| main.rs:24:38:24:39 | l2 | main.rs:24:13:24:36 | ...::alloc_zeroed | provenance | MaD:4 Sink:MaD:4 |
| main.rs:29:9:29:10 | l4 | main.rs:30:31:30:32 | l4 | provenance |  |
| main.rs:29:14:29:64 | ...::from_size_align_unchecked(...) | main.rs:29:9:29:10 | l4 | provenance |  |
| main.rs:29:60:29:60 | v | main.rs:29:14:29:64 | ...::from_size_align_unchecked(...) | provenance | MaD:27 |
| main.rs:30:31:30:32 | l4 | main.rs:30:13:30:29 | ...::alloc | provenance | MaD:3 Sink:MaD:3 |
| main.rs:32:9:32:10 | l5 | main.rs:33:31:33:32 | l5 | provenance |  |
| main.rs:32:14:32:118 | ...::from_size_align_unchecked(...) | main.rs:32:9:32:10 | l5 | provenance |  |
| main.rs:32:60:32:89 | ... * ... | main.rs:32:14:32:118 | ...::from_size_align_unchecked(...) | provenance | MaD:27 |
| main.rs:33:31:33:32 | l5 | main.rs:33:13:33:29 | ...::alloc | provenance | MaD:3 Sink:MaD:3 |
| main.rs:35:9:35:10 | s6 | main.rs:36:60:36:61 | s6 | provenance |  |
| main.rs:36:9:36:10 | l6 | main.rs:37:31:37:32 | l6 | provenance |  |
| main.rs:36:14:36:65 | ...::from_size_align_unchecked(...) | main.rs:36:9:36:10 | l6 | provenance |  |
| main.rs:36:60:36:61 | s6 | main.rs:36:14:36:65 | ...::from_size_align_unchecked(...) | provenance | MaD:27 |
| main.rs:37:31:37:32 | l6 | main.rs:37:13:37:29 | ...::alloc | provenance | MaD:3 Sink:MaD:3 |
| main.rs:37:31:37:32 | l6 | main.rs:39:60:39:68 | l6.size() | provenance | MaD:31 |
| main.rs:39:9:39:10 | l7 | main.rs:40:31:40:32 | l7 | provenance |  |
| main.rs:39:14:39:72 | ...::from_size_align_unchecked(...) | main.rs:39:9:39:10 | l7 | provenance |  |
| main.rs:39:60:39:68 | l6.size() | main.rs:39:14:39:72 | ...::from_size_align_unchecked(...) | provenance | MaD:27 |
| main.rs:40:31:40:32 | l7 | main.rs:40:13:40:29 | ...::alloc | provenance | MaD:3 Sink:MaD:3 |
| main.rs:43:44:43:51 | ...: usize | main.rs:50:41:50:41 | v | provenance |  |
| main.rs:43:44:43:51 | ...: usize | main.rs:51:41:51:45 | ... + ... | provenance |  |
| main.rs:43:44:43:51 | ...: usize | main.rs:53:48:53:48 | v | provenance |  |
| main.rs:43:44:43:51 | ...: usize | main.rs:54:48:54:53 | ... * ... | provenance |  |
| main.rs:43:44:43:51 | ...: usize | main.rs:58:34:58:34 | v | provenance |  |
| main.rs:43:44:43:51 | ...: usize | main.rs:67:46:67:46 | v | provenance |  |
| main.rs:50:31:50:42 | l2.repeat(...) [Ok, tuple.0] | main.rs:50:31:50:51 | ... .unwrap() [tuple.0] | provenance | MaD:34 |
| main.rs:50:31:50:51 | ... .unwrap() [tuple.0] | main.rs:50:31:50:53 | ... .0 | provenance |  |
| main.rs:50:31:50:53 | ... .0 | main.rs:50:13:50:29 | ...::alloc | provenance | MaD:3 Sink:MaD:3 |
| main.rs:50:41:50:41 | v | main.rs:50:31:50:42 | l2.repeat(...) [Ok, tuple.0] | provenance | MaD:29 |
| main.rs:51:31:51:46 | l2.repeat(...) [Ok, tuple.0] | main.rs:51:31:51:55 | ... .unwrap() [tuple.0] | provenance | MaD:34 |
| main.rs:51:31:51:55 | ... .unwrap() [tuple.0] | main.rs:51:31:51:57 | ... .0 | provenance |  |
| main.rs:51:31:51:57 | ... .0 | main.rs:51:13:51:29 | ...::alloc | provenance | MaD:3 Sink:MaD:3 |
| main.rs:51:41:51:45 | ... + ... | main.rs:51:31:51:46 | l2.repeat(...) [Ok, tuple.0] | provenance | MaD:29 |
| main.rs:53:31:53:49 | l2.repeat_packed(...) [Ok] | main.rs:53:31:53:58 | ... .unwrap() | provenance | MaD:34 |
| main.rs:53:31:53:58 | ... .unwrap() | main.rs:53:13:53:29 | ...::alloc | provenance | MaD:3 Sink:MaD:3 |
| main.rs:53:48:53:48 | v | main.rs:53:31:53:49 | l2.repeat_packed(...) [Ok] | provenance | MaD:30 |
| main.rs:54:31:54:54 | l2.repeat_packed(...) [Ok] | main.rs:54:31:54:63 | ... .unwrap() | provenance | MaD:34 |
| main.rs:54:31:54:63 | ... .unwrap() | main.rs:54:13:54:29 | ...::alloc | provenance | MaD:3 Sink:MaD:3 |
| main.rs:54:48:54:53 | ... * ... | main.rs:54:31:54:54 | l2.repeat_packed(...) [Ok] | provenance | MaD:30 |
| main.rs:58:9:58:20 | TuplePat [tuple.0] | main.rs:58:10:58:11 | k1 | provenance |  |
| main.rs:58:10:58:11 | k1 | main.rs:59:31:59:32 | k1 | provenance |  |
| main.rs:58:24:58:35 | l3.repeat(...) [Ok, tuple.0] | main.rs:58:24:58:66 | ... .expect(...) [tuple.0] | provenance | MaD:33 |
| main.rs:58:24:58:66 | ... .expect(...) [tuple.0] | main.rs:58:9:58:20 | TuplePat [tuple.0] | provenance |  |
| main.rs:58:34:58:34 | v | main.rs:58:24:58:35 | l3.repeat(...) [Ok, tuple.0] | provenance | MaD:29 |
| main.rs:59:31:59:32 | k1 | main.rs:59:13:59:29 | ...::alloc | provenance | MaD:3 Sink:MaD:3 |
| main.rs:59:31:59:32 | k1 | main.rs:60:34:60:35 | k1 | provenance |  |
| main.rs:59:31:59:32 | k1 | main.rs:62:24:62:36 | k1.extend(...) [Ok, tuple.0] | provenance | MaD:23 |
| main.rs:59:31:59:32 | k1 | main.rs:64:48:64:49 | k1 | provenance |  |
| main.rs:59:31:59:32 | k1 | main.rs:65:31:65:50 | k1.extend_packed(...) [Ok] | provenance | MaD:25 |
| main.rs:60:9:60:20 | TuplePat [tuple.0] | main.rs:60:10:60:11 | k2 | provenance |  |
| main.rs:60:10:60:11 | k2 | main.rs:61:31:61:32 | k2 | provenance |  |
| main.rs:60:24:60:36 | l3.extend(...) [Ok, tuple.0] | main.rs:60:24:60:45 | ... .unwrap() [tuple.0] | provenance | MaD:34 |
| main.rs:60:24:60:45 | ... .unwrap() [tuple.0] | main.rs:60:9:60:20 | TuplePat [tuple.0] | provenance |  |
| main.rs:60:34:60:35 | k1 | main.rs:60:24:60:36 | l3.extend(...) [Ok, tuple.0] | provenance | MaD:22 |
| main.rs:61:31:61:32 | k2 | main.rs:61:13:61:29 | ...::alloc | provenance | MaD:3 Sink:MaD:3 |
| main.rs:62:9:62:20 | TuplePat [tuple.0] | main.rs:62:10:62:11 | k3 | provenance |  |
| main.rs:62:10:62:11 | k3 | main.rs:63:31:63:32 | k3 | provenance |  |
| main.rs:62:24:62:36 | k1.extend(...) [Ok, tuple.0] | main.rs:62:24:62:45 | ... .unwrap() [tuple.0] | provenance | MaD:34 |
| main.rs:62:24:62:45 | ... .unwrap() [tuple.0] | main.rs:62:9:62:20 | TuplePat [tuple.0] | provenance |  |
| main.rs:63:31:63:32 | k3 | main.rs:63:13:63:29 | ...::alloc | provenance | MaD:3 Sink:MaD:3 |
| main.rs:64:31:64:50 | l3.extend_packed(...) [Ok] | main.rs:64:31:64:59 | ... .unwrap() | provenance | MaD:34 |
| main.rs:64:31:64:59 | ... .unwrap() | main.rs:64:13:64:29 | ...::alloc | provenance | MaD:3 Sink:MaD:3 |
| main.rs:64:48:64:49 | k1 | main.rs:64:31:64:50 | l3.extend_packed(...) [Ok] | provenance | MaD:24 |
| main.rs:65:31:65:50 | k1.extend_packed(...) [Ok] | main.rs:65:31:65:59 | ... .unwrap() | provenance | MaD:34 |
| main.rs:65:31:65:59 | ... .unwrap() | main.rs:65:13:65:29 | ...::alloc | provenance | MaD:3 Sink:MaD:3 |
| main.rs:67:9:67:10 | l4 | main.rs:68:31:68:32 | l4 | provenance |  |
| main.rs:67:14:67:47 | ...::array::<...>(...) [Ok] | main.rs:67:14:67:56 | ... .unwrap() | provenance | MaD:34 |
| main.rs:67:14:67:56 | ... .unwrap() | main.rs:67:9:67:10 | l4 | provenance |  |
| main.rs:67:46:67:46 | v | main.rs:67:14:67:47 | ...::array::<...>(...) [Ok] | provenance | MaD:21 |
| main.rs:68:31:68:32 | l4 | main.rs:68:13:68:29 | ...::alloc | provenance | MaD:3 Sink:MaD:3 |
| main.rs:86:35:86:42 | ...: usize | main.rs:87:54:87:54 | v | provenance |  |
| main.rs:87:9:87:14 | layout | main.rs:88:31:88:36 | layout | provenance |  |
| main.rs:87:18:87:58 | ...::from_size_align(...) [Ok] | main.rs:87:18:87:67 | ... .unwrap() | provenance | MaD:34 |
| main.rs:87:18:87:67 | ... .unwrap() | main.rs:87:9:87:14 | layout | provenance |  |
| main.rs:87:54:87:54 | v | main.rs:87:18:87:58 | ...::from_size_align(...) [Ok] | provenance | MaD:26 |
| main.rs:88:31:88:36 | layout | main.rs:88:13:88:29 | ...::alloc | provenance | MaD:3 Sink:MaD:3 |
| main.rs:91:38:91:45 | ...: usize | main.rs:92:47:92:47 | v | provenance |  |
| main.rs:91:38:91:45 | ...: usize | main.rs:101:51:101:51 | v | provenance |  |
| main.rs:91:38:91:45 | ...: usize | main.rs:105:33:105:33 | v | provenance |  |
| main.rs:91:38:91:45 | ...: usize | main.rs:145:51:145:51 | v | provenance |  |
| main.rs:91:38:91:45 | ...: usize | main.rs:151:62:151:62 | v | provenance |  |
| main.rs:91:38:91:45 | ...: usize | main.rs:154:62:154:62 | v | provenance |  |
| main.rs:91:38:91:45 | ...: usize | main.rs:161:55:161:55 | v | provenance |  |
| main.rs:92:9:92:10 | l1 | main.rs:96:35:96:36 | l1 | provenance |  |
| main.rs:92:9:92:10 | l1 | main.rs:102:35:102:36 | l1 | provenance |  |
| main.rs:92:14:92:48 | ...::array::<...>(...) [Ok] | main.rs:92:14:92:57 | ... .unwrap() | provenance | MaD:34 |
| main.rs:92:14:92:57 | ... .unwrap() | main.rs:92:9:92:10 | l1 | provenance |  |
| main.rs:92:47:92:47 | v | main.rs:92:14:92:48 | ...::array::<...>(...) [Ok] | provenance | MaD:21 |
| main.rs:96:35:96:36 | l1 | main.rs:96:17:96:33 | ...::alloc | provenance | MaD:3 Sink:MaD:3 |
| main.rs:96:35:96:36 | l1 | main.rs:109:35:109:36 | l1 | provenance |  |
| main.rs:96:35:96:36 | l1 | main.rs:111:35:111:36 | l1 | provenance |  |
| main.rs:101:13:101:14 | l3 | main.rs:103:35:103:36 | l3 | provenance |  |
| main.rs:101:18:101:52 | ...::array::<...>(...) [Ok] | main.rs:101:18:101:61 | ... .unwrap() | provenance | MaD:34 |
| main.rs:101:18:101:61 | ... .unwrap() | main.rs:101:13:101:14 | l3 | provenance |  |
| main.rs:101:51:101:51 | v | main.rs:101:18:101:52 | ...::array::<...>(...) [Ok] | provenance | MaD:21 |
| main.rs:102:35:102:36 | l1 | main.rs:102:17:102:33 | ...::alloc | provenance | MaD:3 Sink:MaD:3 |
| main.rs:102:35:102:36 | l1 | main.rs:109:35:109:36 | l1 | provenance |  |
| main.rs:102:35:102:36 | l1 | main.rs:111:35:111:36 | l1 | provenance |  |
| main.rs:103:35:103:36 | l3 | main.rs:103:17:103:33 | ...::alloc | provenance | MaD:3 Sink:MaD:3 |
| main.rs:105:33:105:33 | v | main.rs:86:35:86:42 | ...: usize | provenance |  |
| main.rs:109:35:109:36 | l1 | main.rs:109:17:109:33 | ...::alloc | provenance | MaD:3 Sink:MaD:3 |
| main.rs:109:35:109:36 | l1 | main.rs:146:35:146:36 | l1 | provenance |  |
| main.rs:111:35:111:36 | l1 | main.rs:111:17:111:33 | ...::alloc | provenance | MaD:3 Sink:MaD:3 |
| main.rs:111:35:111:36 | l1 | main.rs:146:35:146:36 | l1 | provenance |  |
| main.rs:145:13:145:14 | l9 | main.rs:148:35:148:36 | l9 | provenance |  |
| main.rs:145:18:145:52 | ...::array::<...>(...) [Ok] | main.rs:145:18:145:61 | ... .unwrap() | provenance | MaD:34 |
| main.rs:145:18:145:61 | ... .unwrap() | main.rs:145:13:145:14 | l9 | provenance |  |
| main.rs:145:51:145:51 | v | main.rs:145:18:145:52 | ...::array::<...>(...) [Ok] | provenance | MaD:21 |
| main.rs:146:35:146:36 | l1 | main.rs:146:17:146:33 | ...::alloc | provenance | MaD:3 Sink:MaD:3 |
| main.rs:146:35:146:36 | l1 | main.rs:177:31:177:32 | l1 | provenance |  |
| main.rs:148:35:148:36 | l9 | main.rs:148:17:148:33 | ...::alloc | provenance | MaD:3 Sink:MaD:3 |
| main.rs:151:9:151:11 | l10 | main.rs:152:31:152:33 | l10 | provenance |  |
| main.rs:151:15:151:69 | ...::array::<...>(...) [Ok] | main.rs:151:15:151:78 | ... .unwrap() | provenance | MaD:34 |
| main.rs:151:15:151:78 | ... .unwrap() | main.rs:151:9:151:11 | l10 | provenance |  |
| main.rs:151:48:151:68 | ...::min(...) | main.rs:151:15:151:69 | ...::array::<...>(...) [Ok] | provenance | MaD:21 |
| main.rs:151:62:151:62 | v | main.rs:151:48:151:68 | ...::min(...) | provenance | MaD:37 |
| main.rs:152:31:152:33 | l10 | main.rs:152:13:152:29 | ...::alloc | provenance | MaD:3 Sink:MaD:3 |
| main.rs:154:9:154:11 | l11 | main.rs:155:31:155:33 | l11 | provenance |  |
| main.rs:154:15:154:69 | ...::array::<...>(...) [Ok] | main.rs:154:15:154:78 | ... .unwrap() | provenance | MaD:34 |
| main.rs:154:15:154:78 | ... .unwrap() | main.rs:154:9:154:11 | l11 | provenance |  |
| main.rs:154:48:154:68 | ...::max(...) | main.rs:154:15:154:69 | ...::array::<...>(...) [Ok] | provenance | MaD:21 |
| main.rs:154:62:154:62 | v | main.rs:154:48:154:68 | ...::max(...) | provenance | MaD:36 |
| main.rs:155:31:155:33 | l11 | main.rs:155:13:155:29 | ...::alloc | provenance | MaD:3 Sink:MaD:3 |
| main.rs:161:13:161:15 | l13 | main.rs:162:35:162:37 | l13 | provenance |  |
| main.rs:161:19:161:59 | ...::from_size_align(...) [Ok] | main.rs:161:19:161:68 | ... .unwrap() | provenance | MaD:34 |
| main.rs:161:19:161:68 | ... .unwrap() | main.rs:161:13:161:15 | l13 | provenance |  |
| main.rs:161:55:161:55 | v | main.rs:161:19:161:59 | ...::from_size_align(...) [Ok] | provenance | MaD:26 |
| main.rs:162:35:162:37 | l13 | main.rs:162:17:162:33 | ...::alloc | provenance | MaD:3 Sink:MaD:3 |
| main.rs:162:35:162:37 | l13 | main.rs:169:35:169:37 | l13 | provenance |  |
| main.rs:169:35:169:37 | l13 | main.rs:169:17:169:33 | ...::alloc | provenance | MaD:3 Sink:MaD:3 |
| main.rs:177:31:177:32 | l1 | main.rs:177:13:177:29 | ...::alloc | provenance | MaD:3 Sink:MaD:3 |
| main.rs:183:29:183:36 | ...: usize | main.rs:192:46:192:46 | v | provenance |  |
| main.rs:183:29:183:36 | ...: usize | main.rs:202:48:202:48 | v | provenance |  |
| main.rs:192:9:192:10 | l2 | main.rs:193:38:193:39 | l2 | provenance |  |
| main.rs:192:14:192:47 | ...::array::<...>(...) [Ok] | main.rs:192:14:192:56 | ... .unwrap() | provenance | MaD:34 |
| main.rs:192:14:192:56 | ... .unwrap() | main.rs:192:9:192:10 | l2 | provenance |  |
| main.rs:192:46:192:46 | v | main.rs:192:14:192:47 | ...::array::<...>(...) [Ok] | provenance | MaD:21 |
| main.rs:193:38:193:39 | l2 | main.rs:193:32:193:36 | alloc | provenance | MaD:10 Sink:MaD:10 |
| main.rs:193:38:193:39 | l2 | main.rs:193:32:193:36 | alloc | provenance | MaD:11 Sink:MaD:11 |
| main.rs:193:38:193:39 | l2 | main.rs:194:45:194:46 | l2 | provenance |  |
| main.rs:194:45:194:46 | l2 | main.rs:194:32:194:43 | alloc_zeroed | provenance | MaD:12 Sink:MaD:12 |
| main.rs:194:45:194:46 | l2 | main.rs:194:32:194:43 | alloc_zeroed | provenance | MaD:12 Sink:MaD:12 |
| main.rs:194:45:194:46 | l2 | main.rs:194:32:194:43 | alloc_zeroed | provenance | MaD:13 Sink:MaD:13 |
| main.rs:194:45:194:46 | l2 | main.rs:195:41:195:42 | l2 | provenance |  |
| main.rs:195:41:195:42 | l2 | main.rs:195:32:195:39 | allocate | provenance | MaD:6 Sink:MaD:6 |
| main.rs:195:41:195:42 | l2 | main.rs:196:48:196:49 | l2 | provenance |  |
| main.rs:196:48:196:49 | l2 | main.rs:196:32:196:46 | allocate_zeroed | provenance | MaD:7 Sink:MaD:7 |
| main.rs:196:48:196:49 | l2 | main.rs:197:41:197:42 | l2 | provenance |  |
| main.rs:197:41:197:42 | l2 | main.rs:197:32:197:39 | allocate | provenance | MaD:1 Sink:MaD:1 |
| main.rs:197:41:197:42 | l2 | main.rs:197:32:197:39 | allocate | provenance | MaD:1 Sink:MaD:1 |
| main.rs:197:41:197:42 | l2 | main.rs:198:48:198:49 | l2 | provenance |  |
| main.rs:198:48:198:49 | l2 | main.rs:198:32:198:46 | allocate_zeroed | provenance | MaD:2 Sink:MaD:2 |
| main.rs:198:48:198:49 | l2 | main.rs:198:32:198:46 | allocate_zeroed | provenance | MaD:2 Sink:MaD:2 |
| main.rs:198:48:198:49 | l2 | main.rs:208:53:208:54 | l2 | provenance |  |
| main.rs:198:48:198:49 | l2 | main.rs:210:60:210:61 | l2 | provenance |  |
| main.rs:202:48:202:48 | v | main.rs:202:32:202:38 | realloc | provenance | MaD:14 Sink:MaD:14 |
| main.rs:208:53:208:54 | l2 | main.rs:208:40:208:43 | grow | provenance | MaD:8 Sink:MaD:8 |
| main.rs:210:60:210:61 | l2 | main.rs:210:40:210:50 | grow_zeroed | provenance | MaD:9 Sink:MaD:9 |
| main.rs:217:27:217:34 | ...: usize | main.rs:219:26:219:26 | v | provenance |  |
| main.rs:219:26:219:26 | v | main.rs:219:13:219:24 | ...::malloc | provenance | MaD:17 Sink:MaD:17 |
| main.rs:219:26:219:26 | v | main.rs:220:36:220:36 | v | provenance |  |
| main.rs:220:36:220:36 | v | main.rs:220:13:220:31 | ...::aligned_alloc | provenance | MaD:15 Sink:MaD:15 |
| main.rs:220:36:220:36 | v | main.rs:222:30:222:30 | v | provenance |  |
| main.rs:222:30:222:30 | v | main.rs:222:13:222:24 | ...::calloc | provenance | MaD:16 Sink:MaD:16 |
| main.rs:222:30:222:30 | v | main.rs:223:26:223:26 | v | provenance |  |
| main.rs:223:26:223:26 | v | main.rs:223:13:223:24 | ...::calloc | provenance | MaD:16 Sink:MaD:16 |
| main.rs:223:26:223:26 | v | main.rs:224:31:224:31 | v | provenance |  |
| main.rs:224:31:224:31 | v | main.rs:224:13:224:25 | ...::realloc | provenance | MaD:18 Sink:MaD:18 |
| main.rs:279:24:279:41 | ...: String | main.rs:280:21:280:47 | user_input.parse() [Ok] | provenance | MaD:35 |
| main.rs:280:9:280:17 | num_bytes | main.rs:282:54:282:62 | num_bytes | provenance |  |
| main.rs:280:21:280:47 | user_input.parse() [Ok] | main.rs:280:21:280:48 | TryExpr | provenance |  |
| main.rs:280:21:280:48 | TryExpr | main.rs:280:9:280:17 | num_bytes | provenance |  |
| main.rs:282:9:282:14 | layout | main.rs:284:40:284:45 | layout | provenance |  |
| main.rs:282:18:282:66 | ...::from_size_align(...) [Ok] | main.rs:282:18:282:75 | ... .unwrap() | provenance | MaD:34 |
| main.rs:282:18:282:75 | ... .unwrap() | main.rs:282:9:282:14 | layout | provenance |  |
| main.rs:282:54:282:62 | num_bytes | main.rs:282:18:282:66 | ...::from_size_align(...) [Ok] | provenance | MaD:26 |
| main.rs:284:40:284:45 | layout | main.rs:284:22:284:38 | ...::alloc | provenance | MaD:3 Sink:MaD:3 |
| main.rs:308:25:308:38 | ...::args | main.rs:308:25:308:40 | ...::args(...) [element] | provenance | Src:MaD:19  |
| main.rs:308:25:308:40 | ...::args(...) [element] | main.rs:308:25:308:47 | ... .nth(...) [Some] | provenance | MaD:38 |
| main.rs:308:25:308:47 | ... .nth(...) [Some] | main.rs:308:25:308:74 | ... .unwrap_or(...) | provenance | MaD:32 |
| main.rs:308:25:308:74 | ... .unwrap_or(...) | main.rs:279:24:279:41 | ...: String | provenance |  |
| main.rs:317:9:317:9 | v | main.rs:320:34:320:34 | v | provenance |  |
| main.rs:317:9:317:9 | v | main.rs:321:42:321:42 | v | provenance |  |
| main.rs:317:9:317:9 | v | main.rs:322:36:322:36 | v | provenance |  |
| main.rs:317:9:317:9 | v | main.rs:323:27:323:27 | v | provenance |  |
| main.rs:317:9:317:9 | v | main.rs:324:25:324:25 | v | provenance |  |
| main.rs:317:13:317:26 | ...::args | main.rs:317:13:317:28 | ...::args(...) [element] | provenance | Src:MaD:19  |
| main.rs:317:13:317:28 | ...::args(...) [element] | main.rs:317:13:317:35 | ... .nth(...) [Some] | provenance | MaD:38 |
| main.rs:317:13:317:35 | ... .nth(...) [Some] | main.rs:317:13:317:65 | ... .unwrap_or(...) | provenance | MaD:32 |
| main.rs:317:13:317:65 | ... .unwrap_or(...) | main.rs:317:13:317:82 | ... .parse() [Ok] | provenance | MaD:35 |
| main.rs:317:13:317:82 | ... .parse() [Ok] | main.rs:317:13:317:91 | ... .unwrap() | provenance | MaD:34 |
| main.rs:317:13:317:91 | ... .unwrap() | main.rs:317:9:317:9 | v | provenance |  |
| main.rs:320:34:320:34 | v | main.rs:12:36:12:43 | ...: usize | provenance |  |
| main.rs:321:42:321:42 | v | main.rs:43:44:43:51 | ...: usize | provenance |  |
| main.rs:322:36:322:36 | v | main.rs:91:38:91:45 | ...: usize | provenance |  |
| main.rs:323:27:323:27 | v | main.rs:183:29:183:36 | ...: usize | provenance |  |
| main.rs:324:25:324:25 | v | main.rs:217:27:217:34 | ...: usize | provenance |  |
models
| 1 | Sink: lang:alloc; <crate::alloc::Global as crate::alloc::Allocator>::allocate; alloc-layout; Argument[0] |
| 2 | Sink: lang:alloc; <crate::alloc::Global as crate::alloc::Allocator>::allocate_zeroed; alloc-layout; Argument[0] |
| 3 | Sink: lang:alloc; crate::alloc::alloc; alloc-layout; Argument[0] |
| 4 | Sink: lang:alloc; crate::alloc::alloc_zeroed; alloc-layout; Argument[0] |
| 5 | Sink: lang:alloc; crate::alloc::realloc; alloc-size; Argument[2] |
| 6 | Sink: lang:std; <crate::alloc::System as crate::alloc::Allocator>::allocate; alloc-layout; Argument[0] |
| 7 | Sink: lang:std; <crate::alloc::System as crate::alloc::Allocator>::allocate_zeroed; alloc-layout; Argument[0] |
| 8 | Sink: lang:std; <crate::alloc::System as crate::alloc::Allocator>::grow; alloc-layout; Argument[2] |
| 9 | Sink: lang:std; <crate::alloc::System as crate::alloc::Allocator>::grow_zeroed; alloc-layout; Argument[2] |
| 10 | Sink: lang:std; <crate::alloc::System as crate::alloc::global::GlobalAlloc>::alloc; alloc-layout; Argument[0] |
<<<<<<< HEAD
| 11 | Sink: lang:std; <crate::alloc::System as crate::alloc::global::GlobalAlloc>::alloc_zeroed; alloc-layout; Argument[0] |
| 12 | Sink: repo:https://github.com/rust-lang/libc:libc; ::aligned_alloc; alloc-size; Argument[1] |
| 13 | Sink: repo:https://github.com/rust-lang/libc:libc; ::calloc; alloc-size; Argument[0,1] |
| 14 | Sink: repo:https://github.com/rust-lang/libc:libc; ::malloc; alloc-size; Argument[0] |
| 15 | Sink: repo:https://github.com/rust-lang/libc:libc; ::realloc; alloc-size; Argument[1] |
| 16 | Source: lang:std; crate::env::args; commandargs; ReturnValue.Element |
| 17 | Summary: lang:core; <crate::alloc::layout::Layout>::align_to; Argument[self]; ReturnValue.Field[core::result::Result::Ok(0)]; taint |
| 18 | Summary: lang:core; <crate::alloc::layout::Layout>::array; Argument[0]; ReturnValue.Field[core::result::Result::Ok(0)]; taint |
| 19 | Summary: lang:core; <crate::alloc::layout::Layout>::extend; Argument[0]; ReturnValue.Field[core::result::Result::Ok(0)].Field[0]; taint |
| 20 | Summary: lang:core; <crate::alloc::layout::Layout>::extend; Argument[self]; ReturnValue.Field[core::result::Result::Ok(0)].Field[0]; taint |
| 21 | Summary: lang:core; <crate::alloc::layout::Layout>::extend_packed; Argument[0]; ReturnValue.Field[core::result::Result::Ok(0)]; taint |
| 22 | Summary: lang:core; <crate::alloc::layout::Layout>::extend_packed; Argument[self]; ReturnValue.Field[core::result::Result::Ok(0)]; taint |
| 23 | Summary: lang:core; <crate::alloc::layout::Layout>::from_size_align; Argument[0]; ReturnValue.Field[core::result::Result::Ok(0)]; taint |
| 24 | Summary: lang:core; <crate::alloc::layout::Layout>::from_size_align_unchecked; Argument[0]; ReturnValue; taint |
| 25 | Summary: lang:core; <crate::alloc::layout::Layout>::pad_to_align; Argument[self]; ReturnValue; taint |
| 26 | Summary: lang:core; <crate::alloc::layout::Layout>::repeat; Argument[0]; ReturnValue.Field[core::result::Result::Ok(0)].Field[0]; taint |
| 27 | Summary: lang:core; <crate::alloc::layout::Layout>::repeat_packed; Argument[0]; ReturnValue.Field[core::result::Result::Ok(0)]; taint |
| 28 | Summary: lang:core; <crate::alloc::layout::Layout>::size; Argument[self]; ReturnValue; taint |
| 29 | Summary: lang:core; <crate::option::Option>::unwrap_or; Argument[self].Field[core::option::Option::Some(0)]; ReturnValue; value |
| 30 | Summary: lang:core; <crate::result::Result>::expect; Argument[self].Field[core::result::Result::Ok(0)]; ReturnValue; value |
| 31 | Summary: lang:core; <crate::result::Result>::unwrap; Argument[self].Field[core::result::Result::Ok(0)]; ReturnValue; value |
| 32 | Summary: lang:core; <str>::parse; Argument[self]; ReturnValue.Field[core::result::Result::Ok(0)]; taint |
| 33 | Summary: lang:core; crate::cmp::max; Argument[0]; ReturnValue; value |
| 34 | Summary: lang:core; crate::cmp::min; Argument[0]; ReturnValue; value |
| 35 | Summary: lang:core; crate::iter::traits::iterator::Iterator::nth; Argument[self].Element; ReturnValue.Field[core::option::Option::Some(0)]; value |
=======
| 11 | Sink: lang:std; <crate::alloc::System as crate::alloc::global::GlobalAlloc>::alloc; alloc-size; Argument[0] |
| 12 | Sink: lang:std; <crate::alloc::System as crate::alloc::global::GlobalAlloc>::alloc_zeroed; alloc-layout; Argument[0] |
| 13 | Sink: lang:std; <crate::alloc::System as crate::alloc::global::GlobalAlloc>::alloc_zeroed; alloc-size; Argument[0] |
| 14 | Sink: lang:std; <crate::alloc::System as crate::alloc::global::GlobalAlloc>::realloc; alloc-size; Argument[2] |
| 15 | Sink: repo:https://github.com/rust-lang/libc:libc; ::aligned_alloc; alloc-size; Argument[1] |
| 16 | Sink: repo:https://github.com/rust-lang/libc:libc; ::calloc; alloc-size; Argument[0,1] |
| 17 | Sink: repo:https://github.com/rust-lang/libc:libc; ::malloc; alloc-size; Argument[0] |
| 18 | Sink: repo:https://github.com/rust-lang/libc:libc; ::realloc; alloc-size; Argument[1] |
| 19 | Source: lang:std; crate::env::args; commandargs; ReturnValue.Element |
| 20 | Summary: lang:core; <crate::alloc::layout::Layout>::align_to; Argument[self]; ReturnValue.Field[crate::result::Result::Ok(0)]; taint |
| 21 | Summary: lang:core; <crate::alloc::layout::Layout>::array; Argument[0]; ReturnValue.Field[crate::result::Result::Ok(0)]; taint |
| 22 | Summary: lang:core; <crate::alloc::layout::Layout>::extend; Argument[0]; ReturnValue.Field[crate::result::Result::Ok(0)].Field[0]; taint |
| 23 | Summary: lang:core; <crate::alloc::layout::Layout>::extend; Argument[self]; ReturnValue.Field[crate::result::Result::Ok(0)].Field[0]; taint |
| 24 | Summary: lang:core; <crate::alloc::layout::Layout>::extend_packed; Argument[0]; ReturnValue.Field[crate::result::Result::Ok(0)]; taint |
| 25 | Summary: lang:core; <crate::alloc::layout::Layout>::extend_packed; Argument[self]; ReturnValue.Field[crate::result::Result::Ok(0)]; taint |
| 26 | Summary: lang:core; <crate::alloc::layout::Layout>::from_size_align; Argument[0]; ReturnValue.Field[crate::result::Result::Ok(0)]; taint |
| 27 | Summary: lang:core; <crate::alloc::layout::Layout>::from_size_align_unchecked; Argument[0]; ReturnValue; taint |
| 28 | Summary: lang:core; <crate::alloc::layout::Layout>::pad_to_align; Argument[self]; ReturnValue; taint |
| 29 | Summary: lang:core; <crate::alloc::layout::Layout>::repeat; Argument[0]; ReturnValue.Field[crate::result::Result::Ok(0)].Field[0]; taint |
| 30 | Summary: lang:core; <crate::alloc::layout::Layout>::repeat_packed; Argument[0]; ReturnValue.Field[crate::result::Result::Ok(0)]; taint |
| 31 | Summary: lang:core; <crate::alloc::layout::Layout>::size; Argument[self]; ReturnValue; taint |
| 32 | Summary: lang:core; <crate::option::Option>::unwrap_or; Argument[self].Field[crate::option::Option::Some(0)]; ReturnValue; value |
| 33 | Summary: lang:core; <crate::result::Result>::expect; Argument[self].Field[crate::result::Result::Ok(0)]; ReturnValue; value |
| 34 | Summary: lang:core; <crate::result::Result>::unwrap; Argument[self].Field[crate::result::Result::Ok(0)]; ReturnValue; value |
| 35 | Summary: lang:core; <str>::parse; Argument[self]; ReturnValue.Field[crate::result::Result::Ok(0)]; taint |
| 36 | Summary: lang:core; crate::cmp::max; Argument[0]; ReturnValue; value |
| 37 | Summary: lang:core; crate::cmp::min; Argument[0]; ReturnValue; value |
| 38 | Summary: lang:core; crate::iter::traits::iterator::Iterator::nth; Argument[self].Element; ReturnValue.Field[crate::option::Option::Some(0)]; value |
>>>>>>> fbcd9eaf
nodes
| main.rs:12:36:12:43 | ...: usize | semmle.label | ...: usize |
| main.rs:18:13:18:31 | ...::realloc | semmle.label | ...::realloc |
| main.rs:18:41:18:41 | v | semmle.label | v |
| main.rs:20:9:20:10 | l2 | semmle.label | l2 |
| main.rs:20:14:20:54 | ...::from_size_align(...) [Ok] | semmle.label | ...::from_size_align(...) [Ok] |
| main.rs:20:14:20:63 | ... .unwrap() | semmle.label | ... .unwrap() |
| main.rs:20:50:20:50 | v | semmle.label | v |
| main.rs:21:13:21:29 | ...::alloc | semmle.label | ...::alloc |
| main.rs:21:31:21:32 | l2 | semmle.label | l2 |
| main.rs:22:13:22:29 | ...::alloc | semmle.label | ...::alloc |
| main.rs:22:31:22:44 | l2.align_to(...) [Ok] | semmle.label | l2.align_to(...) [Ok] |
| main.rs:22:31:22:53 | ... .unwrap() | semmle.label | ... .unwrap() |
| main.rs:23:13:23:29 | ...::alloc | semmle.label | ...::alloc |
| main.rs:23:31:23:44 | l2.align_to(...) [Ok] | semmle.label | l2.align_to(...) [Ok] |
| main.rs:23:31:23:53 | ... .unwrap() | semmle.label | ... .unwrap() |
| main.rs:23:31:23:68 | ... .pad_to_align() | semmle.label | ... .pad_to_align() |
| main.rs:24:13:24:36 | ...::alloc_zeroed | semmle.label | ...::alloc_zeroed |
| main.rs:24:38:24:39 | l2 | semmle.label | l2 |
| main.rs:29:9:29:10 | l4 | semmle.label | l4 |
| main.rs:29:14:29:64 | ...::from_size_align_unchecked(...) | semmle.label | ...::from_size_align_unchecked(...) |
| main.rs:29:60:29:60 | v | semmle.label | v |
| main.rs:30:13:30:29 | ...::alloc | semmle.label | ...::alloc |
| main.rs:30:31:30:32 | l4 | semmle.label | l4 |
| main.rs:32:9:32:10 | l5 | semmle.label | l5 |
| main.rs:32:14:32:118 | ...::from_size_align_unchecked(...) | semmle.label | ...::from_size_align_unchecked(...) |
| main.rs:32:60:32:89 | ... * ... | semmle.label | ... * ... |
| main.rs:33:13:33:29 | ...::alloc | semmle.label | ...::alloc |
| main.rs:33:31:33:32 | l5 | semmle.label | l5 |
| main.rs:35:9:35:10 | s6 | semmle.label | s6 |
| main.rs:36:9:36:10 | l6 | semmle.label | l6 |
| main.rs:36:14:36:65 | ...::from_size_align_unchecked(...) | semmle.label | ...::from_size_align_unchecked(...) |
| main.rs:36:60:36:61 | s6 | semmle.label | s6 |
| main.rs:37:13:37:29 | ...::alloc | semmle.label | ...::alloc |
| main.rs:37:31:37:32 | l6 | semmle.label | l6 |
| main.rs:39:9:39:10 | l7 | semmle.label | l7 |
| main.rs:39:14:39:72 | ...::from_size_align_unchecked(...) | semmle.label | ...::from_size_align_unchecked(...) |
| main.rs:39:60:39:68 | l6.size() | semmle.label | l6.size() |
| main.rs:40:13:40:29 | ...::alloc | semmle.label | ...::alloc |
| main.rs:40:31:40:32 | l7 | semmle.label | l7 |
| main.rs:43:44:43:51 | ...: usize | semmle.label | ...: usize |
| main.rs:50:13:50:29 | ...::alloc | semmle.label | ...::alloc |
| main.rs:50:31:50:42 | l2.repeat(...) [Ok, tuple.0] | semmle.label | l2.repeat(...) [Ok, tuple.0] |
| main.rs:50:31:50:51 | ... .unwrap() [tuple.0] | semmle.label | ... .unwrap() [tuple.0] |
| main.rs:50:31:50:53 | ... .0 | semmle.label | ... .0 |
| main.rs:50:41:50:41 | v | semmle.label | v |
| main.rs:51:13:51:29 | ...::alloc | semmle.label | ...::alloc |
| main.rs:51:31:51:46 | l2.repeat(...) [Ok, tuple.0] | semmle.label | l2.repeat(...) [Ok, tuple.0] |
| main.rs:51:31:51:55 | ... .unwrap() [tuple.0] | semmle.label | ... .unwrap() [tuple.0] |
| main.rs:51:31:51:57 | ... .0 | semmle.label | ... .0 |
| main.rs:51:41:51:45 | ... + ... | semmle.label | ... + ... |
| main.rs:53:13:53:29 | ...::alloc | semmle.label | ...::alloc |
| main.rs:53:31:53:49 | l2.repeat_packed(...) [Ok] | semmle.label | l2.repeat_packed(...) [Ok] |
| main.rs:53:31:53:58 | ... .unwrap() | semmle.label | ... .unwrap() |
| main.rs:53:48:53:48 | v | semmle.label | v |
| main.rs:54:13:54:29 | ...::alloc | semmle.label | ...::alloc |
| main.rs:54:31:54:54 | l2.repeat_packed(...) [Ok] | semmle.label | l2.repeat_packed(...) [Ok] |
| main.rs:54:31:54:63 | ... .unwrap() | semmle.label | ... .unwrap() |
| main.rs:54:48:54:53 | ... * ... | semmle.label | ... * ... |
| main.rs:58:9:58:20 | TuplePat [tuple.0] | semmle.label | TuplePat [tuple.0] |
| main.rs:58:10:58:11 | k1 | semmle.label | k1 |
| main.rs:58:24:58:35 | l3.repeat(...) [Ok, tuple.0] | semmle.label | l3.repeat(...) [Ok, tuple.0] |
| main.rs:58:24:58:66 | ... .expect(...) [tuple.0] | semmle.label | ... .expect(...) [tuple.0] |
| main.rs:58:34:58:34 | v | semmle.label | v |
| main.rs:59:13:59:29 | ...::alloc | semmle.label | ...::alloc |
| main.rs:59:31:59:32 | k1 | semmle.label | k1 |
| main.rs:60:9:60:20 | TuplePat [tuple.0] | semmle.label | TuplePat [tuple.0] |
| main.rs:60:10:60:11 | k2 | semmle.label | k2 |
| main.rs:60:24:60:36 | l3.extend(...) [Ok, tuple.0] | semmle.label | l3.extend(...) [Ok, tuple.0] |
| main.rs:60:24:60:45 | ... .unwrap() [tuple.0] | semmle.label | ... .unwrap() [tuple.0] |
| main.rs:60:34:60:35 | k1 | semmle.label | k1 |
| main.rs:61:13:61:29 | ...::alloc | semmle.label | ...::alloc |
| main.rs:61:31:61:32 | k2 | semmle.label | k2 |
| main.rs:62:9:62:20 | TuplePat [tuple.0] | semmle.label | TuplePat [tuple.0] |
| main.rs:62:10:62:11 | k3 | semmle.label | k3 |
| main.rs:62:24:62:36 | k1.extend(...) [Ok, tuple.0] | semmle.label | k1.extend(...) [Ok, tuple.0] |
| main.rs:62:24:62:45 | ... .unwrap() [tuple.0] | semmle.label | ... .unwrap() [tuple.0] |
| main.rs:63:13:63:29 | ...::alloc | semmle.label | ...::alloc |
| main.rs:63:31:63:32 | k3 | semmle.label | k3 |
| main.rs:64:13:64:29 | ...::alloc | semmle.label | ...::alloc |
| main.rs:64:31:64:50 | l3.extend_packed(...) [Ok] | semmle.label | l3.extend_packed(...) [Ok] |
| main.rs:64:31:64:59 | ... .unwrap() | semmle.label | ... .unwrap() |
| main.rs:64:48:64:49 | k1 | semmle.label | k1 |
| main.rs:65:13:65:29 | ...::alloc | semmle.label | ...::alloc |
| main.rs:65:31:65:50 | k1.extend_packed(...) [Ok] | semmle.label | k1.extend_packed(...) [Ok] |
| main.rs:65:31:65:59 | ... .unwrap() | semmle.label | ... .unwrap() |
| main.rs:67:9:67:10 | l4 | semmle.label | l4 |
| main.rs:67:14:67:47 | ...::array::<...>(...) [Ok] | semmle.label | ...::array::<...>(...) [Ok] |
| main.rs:67:14:67:56 | ... .unwrap() | semmle.label | ... .unwrap() |
| main.rs:67:46:67:46 | v | semmle.label | v |
| main.rs:68:13:68:29 | ...::alloc | semmle.label | ...::alloc |
| main.rs:68:31:68:32 | l4 | semmle.label | l4 |
| main.rs:86:35:86:42 | ...: usize | semmle.label | ...: usize |
| main.rs:87:9:87:14 | layout | semmle.label | layout |
| main.rs:87:18:87:58 | ...::from_size_align(...) [Ok] | semmle.label | ...::from_size_align(...) [Ok] |
| main.rs:87:18:87:67 | ... .unwrap() | semmle.label | ... .unwrap() |
| main.rs:87:54:87:54 | v | semmle.label | v |
| main.rs:88:13:88:29 | ...::alloc | semmle.label | ...::alloc |
| main.rs:88:31:88:36 | layout | semmle.label | layout |
| main.rs:91:38:91:45 | ...: usize | semmle.label | ...: usize |
| main.rs:92:9:92:10 | l1 | semmle.label | l1 |
| main.rs:92:14:92:48 | ...::array::<...>(...) [Ok] | semmle.label | ...::array::<...>(...) [Ok] |
| main.rs:92:14:92:57 | ... .unwrap() | semmle.label | ... .unwrap() |
| main.rs:92:47:92:47 | v | semmle.label | v |
| main.rs:96:17:96:33 | ...::alloc | semmle.label | ...::alloc |
| main.rs:96:35:96:36 | l1 | semmle.label | l1 |
| main.rs:101:13:101:14 | l3 | semmle.label | l3 |
| main.rs:101:18:101:52 | ...::array::<...>(...) [Ok] | semmle.label | ...::array::<...>(...) [Ok] |
| main.rs:101:18:101:61 | ... .unwrap() | semmle.label | ... .unwrap() |
| main.rs:101:51:101:51 | v | semmle.label | v |
| main.rs:102:17:102:33 | ...::alloc | semmle.label | ...::alloc |
| main.rs:102:35:102:36 | l1 | semmle.label | l1 |
| main.rs:103:17:103:33 | ...::alloc | semmle.label | ...::alloc |
| main.rs:103:35:103:36 | l3 | semmle.label | l3 |
| main.rs:105:33:105:33 | v | semmle.label | v |
| main.rs:109:17:109:33 | ...::alloc | semmle.label | ...::alloc |
| main.rs:109:35:109:36 | l1 | semmle.label | l1 |
| main.rs:111:17:111:33 | ...::alloc | semmle.label | ...::alloc |
| main.rs:111:35:111:36 | l1 | semmle.label | l1 |
| main.rs:145:13:145:14 | l9 | semmle.label | l9 |
| main.rs:145:18:145:52 | ...::array::<...>(...) [Ok] | semmle.label | ...::array::<...>(...) [Ok] |
| main.rs:145:18:145:61 | ... .unwrap() | semmle.label | ... .unwrap() |
| main.rs:145:51:145:51 | v | semmle.label | v |
| main.rs:146:17:146:33 | ...::alloc | semmle.label | ...::alloc |
| main.rs:146:35:146:36 | l1 | semmle.label | l1 |
| main.rs:148:17:148:33 | ...::alloc | semmle.label | ...::alloc |
| main.rs:148:35:148:36 | l9 | semmle.label | l9 |
| main.rs:151:9:151:11 | l10 | semmle.label | l10 |
| main.rs:151:15:151:69 | ...::array::<...>(...) [Ok] | semmle.label | ...::array::<...>(...) [Ok] |
| main.rs:151:15:151:78 | ... .unwrap() | semmle.label | ... .unwrap() |
| main.rs:151:48:151:68 | ...::min(...) | semmle.label | ...::min(...) |
| main.rs:151:62:151:62 | v | semmle.label | v |
| main.rs:152:13:152:29 | ...::alloc | semmle.label | ...::alloc |
| main.rs:152:31:152:33 | l10 | semmle.label | l10 |
| main.rs:154:9:154:11 | l11 | semmle.label | l11 |
| main.rs:154:15:154:69 | ...::array::<...>(...) [Ok] | semmle.label | ...::array::<...>(...) [Ok] |
| main.rs:154:15:154:78 | ... .unwrap() | semmle.label | ... .unwrap() |
| main.rs:154:48:154:68 | ...::max(...) | semmle.label | ...::max(...) |
| main.rs:154:62:154:62 | v | semmle.label | v |
| main.rs:155:13:155:29 | ...::alloc | semmle.label | ...::alloc |
| main.rs:155:31:155:33 | l11 | semmle.label | l11 |
| main.rs:161:13:161:15 | l13 | semmle.label | l13 |
| main.rs:161:19:161:59 | ...::from_size_align(...) [Ok] | semmle.label | ...::from_size_align(...) [Ok] |
| main.rs:161:19:161:68 | ... .unwrap() | semmle.label | ... .unwrap() |
| main.rs:161:55:161:55 | v | semmle.label | v |
| main.rs:162:17:162:33 | ...::alloc | semmle.label | ...::alloc |
| main.rs:162:35:162:37 | l13 | semmle.label | l13 |
| main.rs:169:17:169:33 | ...::alloc | semmle.label | ...::alloc |
| main.rs:169:35:169:37 | l13 | semmle.label | l13 |
| main.rs:177:13:177:29 | ...::alloc | semmle.label | ...::alloc |
| main.rs:177:31:177:32 | l1 | semmle.label | l1 |
| main.rs:183:29:183:36 | ...: usize | semmle.label | ...: usize |
| main.rs:192:9:192:10 | l2 | semmle.label | l2 |
| main.rs:192:14:192:47 | ...::array::<...>(...) [Ok] | semmle.label | ...::array::<...>(...) [Ok] |
| main.rs:192:14:192:56 | ... .unwrap() | semmle.label | ... .unwrap() |
| main.rs:192:46:192:46 | v | semmle.label | v |
| main.rs:193:32:193:36 | alloc | semmle.label | alloc |
| main.rs:193:32:193:36 | alloc | semmle.label | alloc |
| main.rs:193:38:193:39 | l2 | semmle.label | l2 |
| main.rs:194:32:194:43 | alloc_zeroed | semmle.label | alloc_zeroed |
| main.rs:194:32:194:43 | alloc_zeroed | semmle.label | alloc_zeroed |
| main.rs:194:32:194:43 | alloc_zeroed | semmle.label | alloc_zeroed |
| main.rs:194:45:194:46 | l2 | semmle.label | l2 |
| main.rs:195:32:195:39 | allocate | semmle.label | allocate |
| main.rs:195:41:195:42 | l2 | semmle.label | l2 |
| main.rs:196:32:196:46 | allocate_zeroed | semmle.label | allocate_zeroed |
| main.rs:196:48:196:49 | l2 | semmle.label | l2 |
| main.rs:197:32:197:39 | allocate | semmle.label | allocate |
| main.rs:197:32:197:39 | allocate | semmle.label | allocate |
| main.rs:197:41:197:42 | l2 | semmle.label | l2 |
| main.rs:198:32:198:46 | allocate_zeroed | semmle.label | allocate_zeroed |
| main.rs:198:32:198:46 | allocate_zeroed | semmle.label | allocate_zeroed |
| main.rs:198:48:198:49 | l2 | semmle.label | l2 |
| main.rs:202:32:202:38 | realloc | semmle.label | realloc |
| main.rs:202:48:202:48 | v | semmle.label | v |
| main.rs:208:40:208:43 | grow | semmle.label | grow |
| main.rs:208:53:208:54 | l2 | semmle.label | l2 |
| main.rs:210:40:210:50 | grow_zeroed | semmle.label | grow_zeroed |
| main.rs:210:60:210:61 | l2 | semmle.label | l2 |
| main.rs:217:27:217:34 | ...: usize | semmle.label | ...: usize |
| main.rs:219:13:219:24 | ...::malloc | semmle.label | ...::malloc |
| main.rs:219:26:219:26 | v | semmle.label | v |
| main.rs:220:13:220:31 | ...::aligned_alloc | semmle.label | ...::aligned_alloc |
| main.rs:220:36:220:36 | v | semmle.label | v |
| main.rs:222:13:222:24 | ...::calloc | semmle.label | ...::calloc |
| main.rs:222:30:222:30 | v | semmle.label | v |
| main.rs:223:13:223:24 | ...::calloc | semmle.label | ...::calloc |
| main.rs:223:26:223:26 | v | semmle.label | v |
| main.rs:224:13:224:25 | ...::realloc | semmle.label | ...::realloc |
| main.rs:224:31:224:31 | v | semmle.label | v |
| main.rs:279:24:279:41 | ...: String | semmle.label | ...: String |
| main.rs:280:9:280:17 | num_bytes | semmle.label | num_bytes |
| main.rs:280:21:280:47 | user_input.parse() [Ok] | semmle.label | user_input.parse() [Ok] |
| main.rs:280:21:280:48 | TryExpr | semmle.label | TryExpr |
| main.rs:282:9:282:14 | layout | semmle.label | layout |
| main.rs:282:18:282:66 | ...::from_size_align(...) [Ok] | semmle.label | ...::from_size_align(...) [Ok] |
| main.rs:282:18:282:75 | ... .unwrap() | semmle.label | ... .unwrap() |
| main.rs:282:54:282:62 | num_bytes | semmle.label | num_bytes |
| main.rs:284:22:284:38 | ...::alloc | semmle.label | ...::alloc |
| main.rs:284:40:284:45 | layout | semmle.label | layout |
| main.rs:308:25:308:38 | ...::args | semmle.label | ...::args |
| main.rs:308:25:308:40 | ...::args(...) [element] | semmle.label | ...::args(...) [element] |
| main.rs:308:25:308:47 | ... .nth(...) [Some] | semmle.label | ... .nth(...) [Some] |
| main.rs:308:25:308:74 | ... .unwrap_or(...) | semmle.label | ... .unwrap_or(...) |
| main.rs:317:9:317:9 | v | semmle.label | v |
| main.rs:317:13:317:26 | ...::args | semmle.label | ...::args |
| main.rs:317:13:317:28 | ...::args(...) [element] | semmle.label | ...::args(...) [element] |
| main.rs:317:13:317:35 | ... .nth(...) [Some] | semmle.label | ... .nth(...) [Some] |
| main.rs:317:13:317:65 | ... .unwrap_or(...) | semmle.label | ... .unwrap_or(...) |
| main.rs:317:13:317:82 | ... .parse() [Ok] | semmle.label | ... .parse() [Ok] |
| main.rs:317:13:317:91 | ... .unwrap() | semmle.label | ... .unwrap() |
| main.rs:320:34:320:34 | v | semmle.label | v |
| main.rs:321:42:321:42 | v | semmle.label | v |
| main.rs:322:36:322:36 | v | semmle.label | v |
| main.rs:323:27:323:27 | v | semmle.label | v |
| main.rs:324:25:324:25 | v | semmle.label | v |
subpaths<|MERGE_RESOLUTION|>--- conflicted
+++ resolved
@@ -59,36 +59,40 @@
 | main.rs:18:41:18:41 | v | main.rs:32:60:32:89 | ... * ... | provenance |  |
 | main.rs:18:41:18:41 | v | main.rs:35:9:35:10 | s6 | provenance |  |
 | main.rs:20:9:20:10 | l2 | main.rs:21:31:21:32 | l2 | provenance |  |
-| main.rs:20:14:20:54 | ...::from_size_align(...) [Ok] | main.rs:20:14:20:63 | ... .unwrap() | provenance | MaD:34 |
+| main.rs:20:14:20:54 | ...::from_size_align(...) [Ok] | main.rs:20:14:20:63 | ... .unwrap() | provenance | MaD:36 |
 | main.rs:20:14:20:63 | ... .unwrap() | main.rs:20:9:20:10 | l2 | provenance |  |
 | main.rs:20:50:20:50 | v | main.rs:20:14:20:54 | ...::from_size_align(...) [Ok] | provenance | MaD:26 |
 | main.rs:21:31:21:32 | l2 | main.rs:21:13:21:29 | ...::alloc | provenance | MaD:3 Sink:MaD:3 |
 | main.rs:21:31:21:32 | l2 | main.rs:22:31:22:44 | l2.align_to(...) [Ok] | provenance | MaD:20 |
 | main.rs:21:31:21:32 | l2 | main.rs:23:31:23:44 | l2.align_to(...) [Ok] | provenance | MaD:20 |
 | main.rs:21:31:21:32 | l2 | main.rs:24:38:24:39 | l2 | provenance |  |
-| main.rs:22:31:22:44 | l2.align_to(...) [Ok] | main.rs:22:31:22:53 | ... .unwrap() | provenance | MaD:34 |
+| main.rs:22:31:22:44 | l2.align_to(...) [Ok] | main.rs:22:31:22:53 | ... .unwrap() | provenance | MaD:36 |
 | main.rs:22:31:22:53 | ... .unwrap() | main.rs:22:13:22:29 | ...::alloc | provenance | MaD:3 Sink:MaD:3 |
-| main.rs:23:31:23:44 | l2.align_to(...) [Ok] | main.rs:23:31:23:53 | ... .unwrap() | provenance | MaD:34 |
-| main.rs:23:31:23:53 | ... .unwrap() | main.rs:23:31:23:68 | ... .pad_to_align() | provenance | MaD:28 |
+| main.rs:23:31:23:44 | l2.align_to(...) [Ok] | main.rs:23:31:23:53 | ... .unwrap() | provenance | MaD:36 |
+| main.rs:23:31:23:53 | ... .unwrap() | main.rs:23:31:23:68 | ... .pad_to_align() | provenance | MaD:29 |
 | main.rs:23:31:23:68 | ... .pad_to_align() | main.rs:23:13:23:29 | ...::alloc | provenance | MaD:3 Sink:MaD:3 |
 | main.rs:24:38:24:39 | l2 | main.rs:24:13:24:36 | ...::alloc_zeroed | provenance | MaD:4 Sink:MaD:4 |
 | main.rs:29:9:29:10 | l4 | main.rs:30:31:30:32 | l4 | provenance |  |
 | main.rs:29:14:29:64 | ...::from_size_align_unchecked(...) | main.rs:29:9:29:10 | l4 | provenance |  |
-| main.rs:29:60:29:60 | v | main.rs:29:14:29:64 | ...::from_size_align_unchecked(...) | provenance | MaD:27 |
+| main.rs:29:60:29:60 | v | main.rs:29:14:29:64 | ...::from_size_align_unchecked(...) | provenance | MaD:28 |
 | main.rs:30:31:30:32 | l4 | main.rs:30:13:30:29 | ...::alloc | provenance | MaD:3 Sink:MaD:3 |
 | main.rs:32:9:32:10 | l5 | main.rs:33:31:33:32 | l5 | provenance |  |
 | main.rs:32:14:32:118 | ...::from_size_align_unchecked(...) | main.rs:32:9:32:10 | l5 | provenance |  |
-| main.rs:32:60:32:89 | ... * ... | main.rs:32:14:32:118 | ...::from_size_align_unchecked(...) | provenance | MaD:27 |
+| main.rs:32:60:32:89 | ... * ... | main.rs:32:14:32:118 | ...::from_size_align_unchecked(...) | provenance | MaD:28 |
 | main.rs:33:31:33:32 | l5 | main.rs:33:13:33:29 | ...::alloc | provenance | MaD:3 Sink:MaD:3 |
 | main.rs:35:9:35:10 | s6 | main.rs:36:60:36:61 | s6 | provenance |  |
 | main.rs:36:9:36:10 | l6 | main.rs:37:31:37:32 | l6 | provenance |  |
+| main.rs:36:9:36:10 | l6 [Layout.size] | main.rs:37:31:37:32 | l6 [Layout.size] | provenance |  |
 | main.rs:36:14:36:65 | ...::from_size_align_unchecked(...) | main.rs:36:9:36:10 | l6 | provenance |  |
-| main.rs:36:60:36:61 | s6 | main.rs:36:14:36:65 | ...::from_size_align_unchecked(...) | provenance | MaD:27 |
+| main.rs:36:14:36:65 | ...::from_size_align_unchecked(...) [Layout.size] | main.rs:36:9:36:10 | l6 [Layout.size] | provenance |  |
+| main.rs:36:60:36:61 | s6 | main.rs:36:14:36:65 | ...::from_size_align_unchecked(...) | provenance | MaD:28 |
+| main.rs:36:60:36:61 | s6 | main.rs:36:14:36:65 | ...::from_size_align_unchecked(...) [Layout.size] | provenance | MaD:27 |
 | main.rs:37:31:37:32 | l6 | main.rs:37:13:37:29 | ...::alloc | provenance | MaD:3 Sink:MaD:3 |
-| main.rs:37:31:37:32 | l6 | main.rs:39:60:39:68 | l6.size() | provenance | MaD:31 |
+| main.rs:37:31:37:32 | l6 | main.rs:39:60:39:68 | l6.size() | provenance | MaD:33 |
+| main.rs:37:31:37:32 | l6 [Layout.size] | main.rs:39:60:39:68 | l6.size() | provenance | MaD:32 |
 | main.rs:39:9:39:10 | l7 | main.rs:40:31:40:32 | l7 | provenance |  |
 | main.rs:39:14:39:72 | ...::from_size_align_unchecked(...) | main.rs:39:9:39:10 | l7 | provenance |  |
-| main.rs:39:60:39:68 | l6.size() | main.rs:39:14:39:72 | ...::from_size_align_unchecked(...) | provenance | MaD:27 |
+| main.rs:39:60:39:68 | l6.size() | main.rs:39:14:39:72 | ...::from_size_align_unchecked(...) | provenance | MaD:28 |
 | main.rs:40:31:40:32 | l7 | main.rs:40:13:40:29 | ...::alloc | provenance | MaD:3 Sink:MaD:3 |
 | main.rs:43:44:43:51 | ...: usize | main.rs:50:41:50:41 | v | provenance |  |
 | main.rs:43:44:43:51 | ...: usize | main.rs:51:41:51:45 | ... + ... | provenance |  |
@@ -96,25 +100,25 @@
 | main.rs:43:44:43:51 | ...: usize | main.rs:54:48:54:53 | ... * ... | provenance |  |
 | main.rs:43:44:43:51 | ...: usize | main.rs:58:34:58:34 | v | provenance |  |
 | main.rs:43:44:43:51 | ...: usize | main.rs:67:46:67:46 | v | provenance |  |
-| main.rs:50:31:50:42 | l2.repeat(...) [Ok, tuple.0] | main.rs:50:31:50:51 | ... .unwrap() [tuple.0] | provenance | MaD:34 |
+| main.rs:50:31:50:42 | l2.repeat(...) [Ok, tuple.0] | main.rs:50:31:50:51 | ... .unwrap() [tuple.0] | provenance | MaD:36 |
 | main.rs:50:31:50:51 | ... .unwrap() [tuple.0] | main.rs:50:31:50:53 | ... .0 | provenance |  |
 | main.rs:50:31:50:53 | ... .0 | main.rs:50:13:50:29 | ...::alloc | provenance | MaD:3 Sink:MaD:3 |
-| main.rs:50:41:50:41 | v | main.rs:50:31:50:42 | l2.repeat(...) [Ok, tuple.0] | provenance | MaD:29 |
-| main.rs:51:31:51:46 | l2.repeat(...) [Ok, tuple.0] | main.rs:51:31:51:55 | ... .unwrap() [tuple.0] | provenance | MaD:34 |
+| main.rs:50:41:50:41 | v | main.rs:50:31:50:42 | l2.repeat(...) [Ok, tuple.0] | provenance | MaD:30 |
+| main.rs:51:31:51:46 | l2.repeat(...) [Ok, tuple.0] | main.rs:51:31:51:55 | ... .unwrap() [tuple.0] | provenance | MaD:36 |
 | main.rs:51:31:51:55 | ... .unwrap() [tuple.0] | main.rs:51:31:51:57 | ... .0 | provenance |  |
 | main.rs:51:31:51:57 | ... .0 | main.rs:51:13:51:29 | ...::alloc | provenance | MaD:3 Sink:MaD:3 |
-| main.rs:51:41:51:45 | ... + ... | main.rs:51:31:51:46 | l2.repeat(...) [Ok, tuple.0] | provenance | MaD:29 |
-| main.rs:53:31:53:49 | l2.repeat_packed(...) [Ok] | main.rs:53:31:53:58 | ... .unwrap() | provenance | MaD:34 |
+| main.rs:51:41:51:45 | ... + ... | main.rs:51:31:51:46 | l2.repeat(...) [Ok, tuple.0] | provenance | MaD:30 |
+| main.rs:53:31:53:49 | l2.repeat_packed(...) [Ok] | main.rs:53:31:53:58 | ... .unwrap() | provenance | MaD:36 |
 | main.rs:53:31:53:58 | ... .unwrap() | main.rs:53:13:53:29 | ...::alloc | provenance | MaD:3 Sink:MaD:3 |
-| main.rs:53:48:53:48 | v | main.rs:53:31:53:49 | l2.repeat_packed(...) [Ok] | provenance | MaD:30 |
-| main.rs:54:31:54:54 | l2.repeat_packed(...) [Ok] | main.rs:54:31:54:63 | ... .unwrap() | provenance | MaD:34 |
+| main.rs:53:48:53:48 | v | main.rs:53:31:53:49 | l2.repeat_packed(...) [Ok] | provenance | MaD:31 |
+| main.rs:54:31:54:54 | l2.repeat_packed(...) [Ok] | main.rs:54:31:54:63 | ... .unwrap() | provenance | MaD:36 |
 | main.rs:54:31:54:63 | ... .unwrap() | main.rs:54:13:54:29 | ...::alloc | provenance | MaD:3 Sink:MaD:3 |
-| main.rs:54:48:54:53 | ... * ... | main.rs:54:31:54:54 | l2.repeat_packed(...) [Ok] | provenance | MaD:30 |
+| main.rs:54:48:54:53 | ... * ... | main.rs:54:31:54:54 | l2.repeat_packed(...) [Ok] | provenance | MaD:31 |
 | main.rs:58:9:58:20 | TuplePat [tuple.0] | main.rs:58:10:58:11 | k1 | provenance |  |
 | main.rs:58:10:58:11 | k1 | main.rs:59:31:59:32 | k1 | provenance |  |
-| main.rs:58:24:58:35 | l3.repeat(...) [Ok, tuple.0] | main.rs:58:24:58:66 | ... .expect(...) [tuple.0] | provenance | MaD:33 |
+| main.rs:58:24:58:35 | l3.repeat(...) [Ok, tuple.0] | main.rs:58:24:58:66 | ... .expect(...) [tuple.0] | provenance | MaD:35 |
 | main.rs:58:24:58:66 | ... .expect(...) [tuple.0] | main.rs:58:9:58:20 | TuplePat [tuple.0] | provenance |  |
-| main.rs:58:34:58:34 | v | main.rs:58:24:58:35 | l3.repeat(...) [Ok, tuple.0] | provenance | MaD:29 |
+| main.rs:58:34:58:34 | v | main.rs:58:24:58:35 | l3.repeat(...) [Ok, tuple.0] | provenance | MaD:30 |
 | main.rs:59:31:59:32 | k1 | main.rs:59:13:59:29 | ...::alloc | provenance | MaD:3 Sink:MaD:3 |
 | main.rs:59:31:59:32 | k1 | main.rs:60:34:60:35 | k1 | provenance |  |
 | main.rs:59:31:59:32 | k1 | main.rs:62:24:62:36 | k1.extend(...) [Ok, tuple.0] | provenance | MaD:23 |
@@ -122,28 +126,28 @@
 | main.rs:59:31:59:32 | k1 | main.rs:65:31:65:50 | k1.extend_packed(...) [Ok] | provenance | MaD:25 |
 | main.rs:60:9:60:20 | TuplePat [tuple.0] | main.rs:60:10:60:11 | k2 | provenance |  |
 | main.rs:60:10:60:11 | k2 | main.rs:61:31:61:32 | k2 | provenance |  |
-| main.rs:60:24:60:36 | l3.extend(...) [Ok, tuple.0] | main.rs:60:24:60:45 | ... .unwrap() [tuple.0] | provenance | MaD:34 |
+| main.rs:60:24:60:36 | l3.extend(...) [Ok, tuple.0] | main.rs:60:24:60:45 | ... .unwrap() [tuple.0] | provenance | MaD:36 |
 | main.rs:60:24:60:45 | ... .unwrap() [tuple.0] | main.rs:60:9:60:20 | TuplePat [tuple.0] | provenance |  |
 | main.rs:60:34:60:35 | k1 | main.rs:60:24:60:36 | l3.extend(...) [Ok, tuple.0] | provenance | MaD:22 |
 | main.rs:61:31:61:32 | k2 | main.rs:61:13:61:29 | ...::alloc | provenance | MaD:3 Sink:MaD:3 |
 | main.rs:62:9:62:20 | TuplePat [tuple.0] | main.rs:62:10:62:11 | k3 | provenance |  |
 | main.rs:62:10:62:11 | k3 | main.rs:63:31:63:32 | k3 | provenance |  |
-| main.rs:62:24:62:36 | k1.extend(...) [Ok, tuple.0] | main.rs:62:24:62:45 | ... .unwrap() [tuple.0] | provenance | MaD:34 |
+| main.rs:62:24:62:36 | k1.extend(...) [Ok, tuple.0] | main.rs:62:24:62:45 | ... .unwrap() [tuple.0] | provenance | MaD:36 |
 | main.rs:62:24:62:45 | ... .unwrap() [tuple.0] | main.rs:62:9:62:20 | TuplePat [tuple.0] | provenance |  |
 | main.rs:63:31:63:32 | k3 | main.rs:63:13:63:29 | ...::alloc | provenance | MaD:3 Sink:MaD:3 |
-| main.rs:64:31:64:50 | l3.extend_packed(...) [Ok] | main.rs:64:31:64:59 | ... .unwrap() | provenance | MaD:34 |
+| main.rs:64:31:64:50 | l3.extend_packed(...) [Ok] | main.rs:64:31:64:59 | ... .unwrap() | provenance | MaD:36 |
 | main.rs:64:31:64:59 | ... .unwrap() | main.rs:64:13:64:29 | ...::alloc | provenance | MaD:3 Sink:MaD:3 |
 | main.rs:64:48:64:49 | k1 | main.rs:64:31:64:50 | l3.extend_packed(...) [Ok] | provenance | MaD:24 |
-| main.rs:65:31:65:50 | k1.extend_packed(...) [Ok] | main.rs:65:31:65:59 | ... .unwrap() | provenance | MaD:34 |
+| main.rs:65:31:65:50 | k1.extend_packed(...) [Ok] | main.rs:65:31:65:59 | ... .unwrap() | provenance | MaD:36 |
 | main.rs:65:31:65:59 | ... .unwrap() | main.rs:65:13:65:29 | ...::alloc | provenance | MaD:3 Sink:MaD:3 |
 | main.rs:67:9:67:10 | l4 | main.rs:68:31:68:32 | l4 | provenance |  |
-| main.rs:67:14:67:47 | ...::array::<...>(...) [Ok] | main.rs:67:14:67:56 | ... .unwrap() | provenance | MaD:34 |
+| main.rs:67:14:67:47 | ...::array::<...>(...) [Ok] | main.rs:67:14:67:56 | ... .unwrap() | provenance | MaD:36 |
 | main.rs:67:14:67:56 | ... .unwrap() | main.rs:67:9:67:10 | l4 | provenance |  |
 | main.rs:67:46:67:46 | v | main.rs:67:14:67:47 | ...::array::<...>(...) [Ok] | provenance | MaD:21 |
 | main.rs:68:31:68:32 | l4 | main.rs:68:13:68:29 | ...::alloc | provenance | MaD:3 Sink:MaD:3 |
 | main.rs:86:35:86:42 | ...: usize | main.rs:87:54:87:54 | v | provenance |  |
 | main.rs:87:9:87:14 | layout | main.rs:88:31:88:36 | layout | provenance |  |
-| main.rs:87:18:87:58 | ...::from_size_align(...) [Ok] | main.rs:87:18:87:67 | ... .unwrap() | provenance | MaD:34 |
+| main.rs:87:18:87:58 | ...::from_size_align(...) [Ok] | main.rs:87:18:87:67 | ... .unwrap() | provenance | MaD:36 |
 | main.rs:87:18:87:67 | ... .unwrap() | main.rs:87:9:87:14 | layout | provenance |  |
 | main.rs:87:54:87:54 | v | main.rs:87:18:87:58 | ...::from_size_align(...) [Ok] | provenance | MaD:26 |
 | main.rs:88:31:88:36 | layout | main.rs:88:13:88:29 | ...::alloc | provenance | MaD:3 Sink:MaD:3 |
@@ -156,14 +160,14 @@
 | main.rs:91:38:91:45 | ...: usize | main.rs:161:55:161:55 | v | provenance |  |
 | main.rs:92:9:92:10 | l1 | main.rs:96:35:96:36 | l1 | provenance |  |
 | main.rs:92:9:92:10 | l1 | main.rs:102:35:102:36 | l1 | provenance |  |
-| main.rs:92:14:92:48 | ...::array::<...>(...) [Ok] | main.rs:92:14:92:57 | ... .unwrap() | provenance | MaD:34 |
+| main.rs:92:14:92:48 | ...::array::<...>(...) [Ok] | main.rs:92:14:92:57 | ... .unwrap() | provenance | MaD:36 |
 | main.rs:92:14:92:57 | ... .unwrap() | main.rs:92:9:92:10 | l1 | provenance |  |
 | main.rs:92:47:92:47 | v | main.rs:92:14:92:48 | ...::array::<...>(...) [Ok] | provenance | MaD:21 |
 | main.rs:96:35:96:36 | l1 | main.rs:96:17:96:33 | ...::alloc | provenance | MaD:3 Sink:MaD:3 |
 | main.rs:96:35:96:36 | l1 | main.rs:109:35:109:36 | l1 | provenance |  |
 | main.rs:96:35:96:36 | l1 | main.rs:111:35:111:36 | l1 | provenance |  |
 | main.rs:101:13:101:14 | l3 | main.rs:103:35:103:36 | l3 | provenance |  |
-| main.rs:101:18:101:52 | ...::array::<...>(...) [Ok] | main.rs:101:18:101:61 | ... .unwrap() | provenance | MaD:34 |
+| main.rs:101:18:101:52 | ...::array::<...>(...) [Ok] | main.rs:101:18:101:61 | ... .unwrap() | provenance | MaD:36 |
 | main.rs:101:18:101:61 | ... .unwrap() | main.rs:101:13:101:14 | l3 | provenance |  |
 | main.rs:101:51:101:51 | v | main.rs:101:18:101:52 | ...::array::<...>(...) [Ok] | provenance | MaD:21 |
 | main.rs:102:35:102:36 | l1 | main.rs:102:17:102:33 | ...::alloc | provenance | MaD:3 Sink:MaD:3 |
@@ -176,26 +180,26 @@
 | main.rs:111:35:111:36 | l1 | main.rs:111:17:111:33 | ...::alloc | provenance | MaD:3 Sink:MaD:3 |
 | main.rs:111:35:111:36 | l1 | main.rs:146:35:146:36 | l1 | provenance |  |
 | main.rs:145:13:145:14 | l9 | main.rs:148:35:148:36 | l9 | provenance |  |
-| main.rs:145:18:145:52 | ...::array::<...>(...) [Ok] | main.rs:145:18:145:61 | ... .unwrap() | provenance | MaD:34 |
+| main.rs:145:18:145:52 | ...::array::<...>(...) [Ok] | main.rs:145:18:145:61 | ... .unwrap() | provenance | MaD:36 |
 | main.rs:145:18:145:61 | ... .unwrap() | main.rs:145:13:145:14 | l9 | provenance |  |
 | main.rs:145:51:145:51 | v | main.rs:145:18:145:52 | ...::array::<...>(...) [Ok] | provenance | MaD:21 |
 | main.rs:146:35:146:36 | l1 | main.rs:146:17:146:33 | ...::alloc | provenance | MaD:3 Sink:MaD:3 |
 | main.rs:146:35:146:36 | l1 | main.rs:177:31:177:32 | l1 | provenance |  |
 | main.rs:148:35:148:36 | l9 | main.rs:148:17:148:33 | ...::alloc | provenance | MaD:3 Sink:MaD:3 |
 | main.rs:151:9:151:11 | l10 | main.rs:152:31:152:33 | l10 | provenance |  |
-| main.rs:151:15:151:69 | ...::array::<...>(...) [Ok] | main.rs:151:15:151:78 | ... .unwrap() | provenance | MaD:34 |
+| main.rs:151:15:151:69 | ...::array::<...>(...) [Ok] | main.rs:151:15:151:78 | ... .unwrap() | provenance | MaD:36 |
 | main.rs:151:15:151:78 | ... .unwrap() | main.rs:151:9:151:11 | l10 | provenance |  |
 | main.rs:151:48:151:68 | ...::min(...) | main.rs:151:15:151:69 | ...::array::<...>(...) [Ok] | provenance | MaD:21 |
-| main.rs:151:62:151:62 | v | main.rs:151:48:151:68 | ...::min(...) | provenance | MaD:37 |
+| main.rs:151:62:151:62 | v | main.rs:151:48:151:68 | ...::min(...) | provenance | MaD:39 |
 | main.rs:152:31:152:33 | l10 | main.rs:152:13:152:29 | ...::alloc | provenance | MaD:3 Sink:MaD:3 |
 | main.rs:154:9:154:11 | l11 | main.rs:155:31:155:33 | l11 | provenance |  |
-| main.rs:154:15:154:69 | ...::array::<...>(...) [Ok] | main.rs:154:15:154:78 | ... .unwrap() | provenance | MaD:34 |
+| main.rs:154:15:154:69 | ...::array::<...>(...) [Ok] | main.rs:154:15:154:78 | ... .unwrap() | provenance | MaD:36 |
 | main.rs:154:15:154:78 | ... .unwrap() | main.rs:154:9:154:11 | l11 | provenance |  |
 | main.rs:154:48:154:68 | ...::max(...) | main.rs:154:15:154:69 | ...::array::<...>(...) [Ok] | provenance | MaD:21 |
-| main.rs:154:62:154:62 | v | main.rs:154:48:154:68 | ...::max(...) | provenance | MaD:36 |
+| main.rs:154:62:154:62 | v | main.rs:154:48:154:68 | ...::max(...) | provenance | MaD:38 |
 | main.rs:155:31:155:33 | l11 | main.rs:155:13:155:29 | ...::alloc | provenance | MaD:3 Sink:MaD:3 |
 | main.rs:161:13:161:15 | l13 | main.rs:162:35:162:37 | l13 | provenance |  |
-| main.rs:161:19:161:59 | ...::from_size_align(...) [Ok] | main.rs:161:19:161:68 | ... .unwrap() | provenance | MaD:34 |
+| main.rs:161:19:161:59 | ...::from_size_align(...) [Ok] | main.rs:161:19:161:68 | ... .unwrap() | provenance | MaD:36 |
 | main.rs:161:19:161:68 | ... .unwrap() | main.rs:161:13:161:15 | l13 | provenance |  |
 | main.rs:161:55:161:55 | v | main.rs:161:19:161:59 | ...::from_size_align(...) [Ok] | provenance | MaD:26 |
 | main.rs:162:35:162:37 | l13 | main.rs:162:17:162:33 | ...::alloc | provenance | MaD:3 Sink:MaD:3 |
@@ -205,7 +209,7 @@
 | main.rs:183:29:183:36 | ...: usize | main.rs:192:46:192:46 | v | provenance |  |
 | main.rs:183:29:183:36 | ...: usize | main.rs:202:48:202:48 | v | provenance |  |
 | main.rs:192:9:192:10 | l2 | main.rs:193:38:193:39 | l2 | provenance |  |
-| main.rs:192:14:192:47 | ...::array::<...>(...) [Ok] | main.rs:192:14:192:56 | ... .unwrap() | provenance | MaD:34 |
+| main.rs:192:14:192:47 | ...::array::<...>(...) [Ok] | main.rs:192:14:192:56 | ... .unwrap() | provenance | MaD:36 |
 | main.rs:192:14:192:56 | ... .unwrap() | main.rs:192:9:192:10 | l2 | provenance |  |
 | main.rs:192:46:192:46 | v | main.rs:192:14:192:47 | ...::array::<...>(...) [Ok] | provenance | MaD:21 |
 | main.rs:193:38:193:39 | l2 | main.rs:193:32:193:36 | alloc | provenance | MaD:10 Sink:MaD:10 |
@@ -239,18 +243,18 @@
 | main.rs:223:26:223:26 | v | main.rs:223:13:223:24 | ...::calloc | provenance | MaD:16 Sink:MaD:16 |
 | main.rs:223:26:223:26 | v | main.rs:224:31:224:31 | v | provenance |  |
 | main.rs:224:31:224:31 | v | main.rs:224:13:224:25 | ...::realloc | provenance | MaD:18 Sink:MaD:18 |
-| main.rs:279:24:279:41 | ...: String | main.rs:280:21:280:47 | user_input.parse() [Ok] | provenance | MaD:35 |
+| main.rs:279:24:279:41 | ...: String | main.rs:280:21:280:47 | user_input.parse() [Ok] | provenance | MaD:37 |
 | main.rs:280:9:280:17 | num_bytes | main.rs:282:54:282:62 | num_bytes | provenance |  |
 | main.rs:280:21:280:47 | user_input.parse() [Ok] | main.rs:280:21:280:48 | TryExpr | provenance |  |
 | main.rs:280:21:280:48 | TryExpr | main.rs:280:9:280:17 | num_bytes | provenance |  |
 | main.rs:282:9:282:14 | layout | main.rs:284:40:284:45 | layout | provenance |  |
-| main.rs:282:18:282:66 | ...::from_size_align(...) [Ok] | main.rs:282:18:282:75 | ... .unwrap() | provenance | MaD:34 |
+| main.rs:282:18:282:66 | ...::from_size_align(...) [Ok] | main.rs:282:18:282:75 | ... .unwrap() | provenance | MaD:36 |
 | main.rs:282:18:282:75 | ... .unwrap() | main.rs:282:9:282:14 | layout | provenance |  |
 | main.rs:282:54:282:62 | num_bytes | main.rs:282:18:282:66 | ...::from_size_align(...) [Ok] | provenance | MaD:26 |
 | main.rs:284:40:284:45 | layout | main.rs:284:22:284:38 | ...::alloc | provenance | MaD:3 Sink:MaD:3 |
 | main.rs:308:25:308:38 | ...::args | main.rs:308:25:308:40 | ...::args(...) [element] | provenance | Src:MaD:19  |
-| main.rs:308:25:308:40 | ...::args(...) [element] | main.rs:308:25:308:47 | ... .nth(...) [Some] | provenance | MaD:38 |
-| main.rs:308:25:308:47 | ... .nth(...) [Some] | main.rs:308:25:308:74 | ... .unwrap_or(...) | provenance | MaD:32 |
+| main.rs:308:25:308:40 | ...::args(...) [element] | main.rs:308:25:308:47 | ... .nth(...) [Some] | provenance | MaD:40 |
+| main.rs:308:25:308:47 | ... .nth(...) [Some] | main.rs:308:25:308:74 | ... .unwrap_or(...) | provenance | MaD:34 |
 | main.rs:308:25:308:74 | ... .unwrap_or(...) | main.rs:279:24:279:41 | ...: String | provenance |  |
 | main.rs:317:9:317:9 | v | main.rs:320:34:320:34 | v | provenance |  |
 | main.rs:317:9:317:9 | v | main.rs:321:42:321:42 | v | provenance |  |
@@ -258,10 +262,10 @@
 | main.rs:317:9:317:9 | v | main.rs:323:27:323:27 | v | provenance |  |
 | main.rs:317:9:317:9 | v | main.rs:324:25:324:25 | v | provenance |  |
 | main.rs:317:13:317:26 | ...::args | main.rs:317:13:317:28 | ...::args(...) [element] | provenance | Src:MaD:19  |
-| main.rs:317:13:317:28 | ...::args(...) [element] | main.rs:317:13:317:35 | ... .nth(...) [Some] | provenance | MaD:38 |
-| main.rs:317:13:317:35 | ... .nth(...) [Some] | main.rs:317:13:317:65 | ... .unwrap_or(...) | provenance | MaD:32 |
-| main.rs:317:13:317:65 | ... .unwrap_or(...) | main.rs:317:13:317:82 | ... .parse() [Ok] | provenance | MaD:35 |
-| main.rs:317:13:317:82 | ... .parse() [Ok] | main.rs:317:13:317:91 | ... .unwrap() | provenance | MaD:34 |
+| main.rs:317:13:317:28 | ...::args(...) [element] | main.rs:317:13:317:35 | ... .nth(...) [Some] | provenance | MaD:40 |
+| main.rs:317:13:317:35 | ... .nth(...) [Some] | main.rs:317:13:317:65 | ... .unwrap_or(...) | provenance | MaD:34 |
+| main.rs:317:13:317:65 | ... .unwrap_or(...) | main.rs:317:13:317:82 | ... .parse() [Ok] | provenance | MaD:37 |
+| main.rs:317:13:317:82 | ... .parse() [Ok] | main.rs:317:13:317:91 | ... .unwrap() | provenance | MaD:36 |
 | main.rs:317:13:317:91 | ... .unwrap() | main.rs:317:9:317:9 | v | provenance |  |
 | main.rs:320:34:320:34 | v | main.rs:12:36:12:43 | ...: usize | provenance |  |
 | main.rs:321:42:321:42 | v | main.rs:43:44:43:51 | ...: usize | provenance |  |
@@ -279,33 +283,6 @@
 | 8 | Sink: lang:std; <crate::alloc::System as crate::alloc::Allocator>::grow; alloc-layout; Argument[2] |
 | 9 | Sink: lang:std; <crate::alloc::System as crate::alloc::Allocator>::grow_zeroed; alloc-layout; Argument[2] |
 | 10 | Sink: lang:std; <crate::alloc::System as crate::alloc::global::GlobalAlloc>::alloc; alloc-layout; Argument[0] |
-<<<<<<< HEAD
-| 11 | Sink: lang:std; <crate::alloc::System as crate::alloc::global::GlobalAlloc>::alloc_zeroed; alloc-layout; Argument[0] |
-| 12 | Sink: repo:https://github.com/rust-lang/libc:libc; ::aligned_alloc; alloc-size; Argument[1] |
-| 13 | Sink: repo:https://github.com/rust-lang/libc:libc; ::calloc; alloc-size; Argument[0,1] |
-| 14 | Sink: repo:https://github.com/rust-lang/libc:libc; ::malloc; alloc-size; Argument[0] |
-| 15 | Sink: repo:https://github.com/rust-lang/libc:libc; ::realloc; alloc-size; Argument[1] |
-| 16 | Source: lang:std; crate::env::args; commandargs; ReturnValue.Element |
-| 17 | Summary: lang:core; <crate::alloc::layout::Layout>::align_to; Argument[self]; ReturnValue.Field[core::result::Result::Ok(0)]; taint |
-| 18 | Summary: lang:core; <crate::alloc::layout::Layout>::array; Argument[0]; ReturnValue.Field[core::result::Result::Ok(0)]; taint |
-| 19 | Summary: lang:core; <crate::alloc::layout::Layout>::extend; Argument[0]; ReturnValue.Field[core::result::Result::Ok(0)].Field[0]; taint |
-| 20 | Summary: lang:core; <crate::alloc::layout::Layout>::extend; Argument[self]; ReturnValue.Field[core::result::Result::Ok(0)].Field[0]; taint |
-| 21 | Summary: lang:core; <crate::alloc::layout::Layout>::extend_packed; Argument[0]; ReturnValue.Field[core::result::Result::Ok(0)]; taint |
-| 22 | Summary: lang:core; <crate::alloc::layout::Layout>::extend_packed; Argument[self]; ReturnValue.Field[core::result::Result::Ok(0)]; taint |
-| 23 | Summary: lang:core; <crate::alloc::layout::Layout>::from_size_align; Argument[0]; ReturnValue.Field[core::result::Result::Ok(0)]; taint |
-| 24 | Summary: lang:core; <crate::alloc::layout::Layout>::from_size_align_unchecked; Argument[0]; ReturnValue; taint |
-| 25 | Summary: lang:core; <crate::alloc::layout::Layout>::pad_to_align; Argument[self]; ReturnValue; taint |
-| 26 | Summary: lang:core; <crate::alloc::layout::Layout>::repeat; Argument[0]; ReturnValue.Field[core::result::Result::Ok(0)].Field[0]; taint |
-| 27 | Summary: lang:core; <crate::alloc::layout::Layout>::repeat_packed; Argument[0]; ReturnValue.Field[core::result::Result::Ok(0)]; taint |
-| 28 | Summary: lang:core; <crate::alloc::layout::Layout>::size; Argument[self]; ReturnValue; taint |
-| 29 | Summary: lang:core; <crate::option::Option>::unwrap_or; Argument[self].Field[core::option::Option::Some(0)]; ReturnValue; value |
-| 30 | Summary: lang:core; <crate::result::Result>::expect; Argument[self].Field[core::result::Result::Ok(0)]; ReturnValue; value |
-| 31 | Summary: lang:core; <crate::result::Result>::unwrap; Argument[self].Field[core::result::Result::Ok(0)]; ReturnValue; value |
-| 32 | Summary: lang:core; <str>::parse; Argument[self]; ReturnValue.Field[core::result::Result::Ok(0)]; taint |
-| 33 | Summary: lang:core; crate::cmp::max; Argument[0]; ReturnValue; value |
-| 34 | Summary: lang:core; crate::cmp::min; Argument[0]; ReturnValue; value |
-| 35 | Summary: lang:core; crate::iter::traits::iterator::Iterator::nth; Argument[self].Element; ReturnValue.Field[core::option::Option::Some(0)]; value |
-=======
 | 11 | Sink: lang:std; <crate::alloc::System as crate::alloc::global::GlobalAlloc>::alloc; alloc-size; Argument[0] |
 | 12 | Sink: lang:std; <crate::alloc::System as crate::alloc::global::GlobalAlloc>::alloc_zeroed; alloc-layout; Argument[0] |
 | 13 | Sink: lang:std; <crate::alloc::System as crate::alloc::global::GlobalAlloc>::alloc_zeroed; alloc-size; Argument[0] |
@@ -315,26 +292,27 @@
 | 17 | Sink: repo:https://github.com/rust-lang/libc:libc; ::malloc; alloc-size; Argument[0] |
 | 18 | Sink: repo:https://github.com/rust-lang/libc:libc; ::realloc; alloc-size; Argument[1] |
 | 19 | Source: lang:std; crate::env::args; commandargs; ReturnValue.Element |
-| 20 | Summary: lang:core; <crate::alloc::layout::Layout>::align_to; Argument[self]; ReturnValue.Field[crate::result::Result::Ok(0)]; taint |
-| 21 | Summary: lang:core; <crate::alloc::layout::Layout>::array; Argument[0]; ReturnValue.Field[crate::result::Result::Ok(0)]; taint |
-| 22 | Summary: lang:core; <crate::alloc::layout::Layout>::extend; Argument[0]; ReturnValue.Field[crate::result::Result::Ok(0)].Field[0]; taint |
-| 23 | Summary: lang:core; <crate::alloc::layout::Layout>::extend; Argument[self]; ReturnValue.Field[crate::result::Result::Ok(0)].Field[0]; taint |
-| 24 | Summary: lang:core; <crate::alloc::layout::Layout>::extend_packed; Argument[0]; ReturnValue.Field[crate::result::Result::Ok(0)]; taint |
-| 25 | Summary: lang:core; <crate::alloc::layout::Layout>::extend_packed; Argument[self]; ReturnValue.Field[crate::result::Result::Ok(0)]; taint |
-| 26 | Summary: lang:core; <crate::alloc::layout::Layout>::from_size_align; Argument[0]; ReturnValue.Field[crate::result::Result::Ok(0)]; taint |
-| 27 | Summary: lang:core; <crate::alloc::layout::Layout>::from_size_align_unchecked; Argument[0]; ReturnValue; taint |
-| 28 | Summary: lang:core; <crate::alloc::layout::Layout>::pad_to_align; Argument[self]; ReturnValue; taint |
-| 29 | Summary: lang:core; <crate::alloc::layout::Layout>::repeat; Argument[0]; ReturnValue.Field[crate::result::Result::Ok(0)].Field[0]; taint |
-| 30 | Summary: lang:core; <crate::alloc::layout::Layout>::repeat_packed; Argument[0]; ReturnValue.Field[crate::result::Result::Ok(0)]; taint |
-| 31 | Summary: lang:core; <crate::alloc::layout::Layout>::size; Argument[self]; ReturnValue; taint |
-| 32 | Summary: lang:core; <crate::option::Option>::unwrap_or; Argument[self].Field[crate::option::Option::Some(0)]; ReturnValue; value |
-| 33 | Summary: lang:core; <crate::result::Result>::expect; Argument[self].Field[crate::result::Result::Ok(0)]; ReturnValue; value |
-| 34 | Summary: lang:core; <crate::result::Result>::unwrap; Argument[self].Field[crate::result::Result::Ok(0)]; ReturnValue; value |
-| 35 | Summary: lang:core; <str>::parse; Argument[self]; ReturnValue.Field[crate::result::Result::Ok(0)]; taint |
-| 36 | Summary: lang:core; crate::cmp::max; Argument[0]; ReturnValue; value |
-| 37 | Summary: lang:core; crate::cmp::min; Argument[0]; ReturnValue; value |
-| 38 | Summary: lang:core; crate::iter::traits::iterator::Iterator::nth; Argument[self].Element; ReturnValue.Field[crate::option::Option::Some(0)]; value |
->>>>>>> fbcd9eaf
+| 20 | Summary: lang:core; <crate::alloc::layout::Layout>::align_to; Argument[self]; ReturnValue.Field[core::result::Result::Ok(0)]; taint |
+| 21 | Summary: lang:core; <crate::alloc::layout::Layout>::array; Argument[0]; ReturnValue.Field[core::result::Result::Ok(0)]; taint |
+| 22 | Summary: lang:core; <crate::alloc::layout::Layout>::extend; Argument[0]; ReturnValue.Field[core::result::Result::Ok(0)].Field[0]; taint |
+| 23 | Summary: lang:core; <crate::alloc::layout::Layout>::extend; Argument[self]; ReturnValue.Field[core::result::Result::Ok(0)].Field[0]; taint |
+| 24 | Summary: lang:core; <crate::alloc::layout::Layout>::extend_packed; Argument[0]; ReturnValue.Field[core::result::Result::Ok(0)]; taint |
+| 25 | Summary: lang:core; <crate::alloc::layout::Layout>::extend_packed; Argument[self]; ReturnValue.Field[core::result::Result::Ok(0)]; taint |
+| 26 | Summary: lang:core; <crate::alloc::layout::Layout>::from_size_align; Argument[0]; ReturnValue.Field[core::result::Result::Ok(0)]; taint |
+| 27 | Summary: lang:core; <crate::alloc::layout::Layout>::from_size_align_unchecked; Argument[0]; ReturnValue.Field[core::alloc::layout::Layout::size]; value |
+| 28 | Summary: lang:core; <crate::alloc::layout::Layout>::from_size_align_unchecked; Argument[0]; ReturnValue; taint |
+| 29 | Summary: lang:core; <crate::alloc::layout::Layout>::pad_to_align; Argument[self]; ReturnValue; taint |
+| 30 | Summary: lang:core; <crate::alloc::layout::Layout>::repeat; Argument[0]; ReturnValue.Field[core::result::Result::Ok(0)].Field[0]; taint |
+| 31 | Summary: lang:core; <crate::alloc::layout::Layout>::repeat_packed; Argument[0]; ReturnValue.Field[core::result::Result::Ok(0)]; taint |
+| 32 | Summary: lang:core; <crate::alloc::layout::Layout>::size; Argument[self].Field[core::alloc::layout::Layout::size]; ReturnValue; value |
+| 33 | Summary: lang:core; <crate::alloc::layout::Layout>::size; Argument[self]; ReturnValue; taint |
+| 34 | Summary: lang:core; <crate::option::Option>::unwrap_or; Argument[self].Field[core::option::Option::Some(0)]; ReturnValue; value |
+| 35 | Summary: lang:core; <crate::result::Result>::expect; Argument[self].Field[core::result::Result::Ok(0)]; ReturnValue; value |
+| 36 | Summary: lang:core; <crate::result::Result>::unwrap; Argument[self].Field[core::result::Result::Ok(0)]; ReturnValue; value |
+| 37 | Summary: lang:core; <str>::parse; Argument[self]; ReturnValue.Field[core::result::Result::Ok(0)]; taint |
+| 38 | Summary: lang:core; crate::cmp::max; Argument[0]; ReturnValue; value |
+| 39 | Summary: lang:core; crate::cmp::min; Argument[0]; ReturnValue; value |
+| 40 | Summary: lang:core; crate::iter::traits::iterator::Iterator::nth; Argument[self].Element; ReturnValue.Field[core::option::Option::Some(0)]; value |
 nodes
 | main.rs:12:36:12:43 | ...: usize | semmle.label | ...: usize |
 | main.rs:18:13:18:31 | ...::realloc | semmle.label | ...::realloc |
@@ -366,10 +344,13 @@
 | main.rs:33:31:33:32 | l5 | semmle.label | l5 |
 | main.rs:35:9:35:10 | s6 | semmle.label | s6 |
 | main.rs:36:9:36:10 | l6 | semmle.label | l6 |
+| main.rs:36:9:36:10 | l6 [Layout.size] | semmle.label | l6 [Layout.size] |
 | main.rs:36:14:36:65 | ...::from_size_align_unchecked(...) | semmle.label | ...::from_size_align_unchecked(...) |
+| main.rs:36:14:36:65 | ...::from_size_align_unchecked(...) [Layout.size] | semmle.label | ...::from_size_align_unchecked(...) [Layout.size] |
 | main.rs:36:60:36:61 | s6 | semmle.label | s6 |
 | main.rs:37:13:37:29 | ...::alloc | semmle.label | ...::alloc |
 | main.rs:37:31:37:32 | l6 | semmle.label | l6 |
+| main.rs:37:31:37:32 | l6 [Layout.size] | semmle.label | l6 [Layout.size] |
 | main.rs:39:9:39:10 | l7 | semmle.label | l7 |
 | main.rs:39:14:39:72 | ...::from_size_align_unchecked(...) | semmle.label | ...::from_size_align_unchecked(...) |
 | main.rs:39:60:39:68 | l6.size() | semmle.label | l6.size() |
