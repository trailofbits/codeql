--- conflicted
+++ resolved
@@ -1,14 +1,7 @@
-<<<<<<< HEAD
-| Elements extracted | 383 |
+| Elements extracted | 382 |
 | Elements unextracted | 0 |
 | Extraction errors | 0 |
-| Extraction warnings | 8 |
-=======
-| Elements extracted | 375 |
-| Elements unextracted | 0 |
-| Extraction errors | 0 |
-| Extraction warnings | 6 |
->>>>>>> 4b0b0385
+| Extraction warnings | 7 |
 | Files extracted - total | 8 |
 | Files extracted - with errors | 3 |
 | Files extracted - without errors | 5 |
