models
| 1 | Summary: lang:alloc; <crate::boxed::Box>::into_pin; Argument[0]; ReturnValue; value |
| 2 | Summary: lang:alloc; <crate::boxed::Box>::new; Argument[0]; ReturnValue.Reference; value |
| 3 | Summary: lang:alloc; <crate::boxed::Box>::pin; Argument[0]; ReturnValue.Reference; value |
<<<<<<< HEAD
| 4 | Summary: lang:core; <crate::option::Option as crate::clone::Clone>::clone; Argument[self].Field[core::option::Option::Some(0)]; ReturnValue.Field[core::option::Option::Some(0)]; value |
| 5 | Summary: lang:core; <crate::option::Option>::unwrap; Argument[self].Field[core::option::Option::Some(0)]; ReturnValue; value |
| 6 | Summary: lang:core; <crate::option::Option>::zip; Argument[0].Field[core::option::Option::Some(0)]; ReturnValue.Field[core::option::Option::Some(0)].Field[1]; value |
| 7 | Summary: lang:core; <crate::pin::Pin>::into_inner; Argument[0]; ReturnValue; value |
| 8 | Summary: lang:core; <crate::pin::Pin>::new; Argument[0]; ReturnValue; value |
| 9 | Summary: lang:core; <crate::result::Result>::unwrap; Argument[self].Field[core::result::Result::Ok(0)]; ReturnValue; value |
| 10 | Summary: lang:core; <i64 as crate::clone::Clone>::clone; Argument[self].Reference; ReturnValue; value |
| 11 | Summary: lang:core; crate::ptr::read; Argument[0].Reference; ReturnValue; value |
| 12 | Summary: lang:core; crate::ptr::write; Argument[1]; Argument[0].Reference; value |
=======
| 4 | Summary: lang:core; <crate::option::Option>::unwrap; Argument[self].Field[crate::option::Option::Some(0)]; ReturnValue; value |
| 5 | Summary: lang:core; <crate::option::Option>::zip; Argument[0].Field[crate::option::Option::Some(0)]; ReturnValue.Field[crate::option::Option::Some(0)].Field[1]; value |
| 6 | Summary: lang:core; <crate::pin::Pin>::into_inner; Argument[0]; ReturnValue; value |
| 7 | Summary: lang:core; <crate::pin::Pin>::new; Argument[0]; ReturnValue; value |
| 8 | Summary: lang:core; <crate::result::Result>::unwrap; Argument[self].Field[crate::result::Result::Ok(0)]; ReturnValue; value |
| 9 | Summary: lang:core; <i64 as crate::clone::Clone>::clone; Argument[self].Reference; ReturnValue; value |
| 10 | Summary: lang:core; crate::ptr::read; Argument[0].Reference; ReturnValue; value |
| 11 | Summary: lang:core; crate::ptr::write; Argument[1]; Argument[0].Reference; value |
>>>>>>> fbcd9eaf
edges
| main.rs:12:9:12:9 | a [Some] | main.rs:13:10:13:19 | a.unwrap() | provenance | MaD:4 |
| main.rs:12:9:12:9 | a [Some] | main.rs:14:13:14:13 | a [Some] | provenance |  |
| main.rs:12:13:12:28 | Some(...) [Some] | main.rs:12:9:12:9 | a [Some] | provenance |  |
| main.rs:12:18:12:27 | source(...) | main.rs:12:13:12:28 | Some(...) [Some] | provenance |  |
| main.rs:14:9:14:9 | b [Some] | main.rs:15:10:15:19 | b.unwrap() | provenance | MaD:4 |
| main.rs:14:13:14:13 | a [Some] | main.rs:14:13:14:21 | a.clone() [Some] | provenance | generated |
| main.rs:14:13:14:21 | a.clone() [Some] | main.rs:14:9:14:9 | b [Some] | provenance |  |
| main.rs:19:9:19:9 | a [Ok] | main.rs:20:10:20:19 | a.unwrap() | provenance | MaD:8 |
| main.rs:19:9:19:9 | a [Ok] | main.rs:21:13:21:13 | a [Ok] | provenance |  |
| main.rs:19:31:19:44 | Ok(...) [Ok] | main.rs:19:9:19:9 | a [Ok] | provenance |  |
| main.rs:19:34:19:43 | source(...) | main.rs:19:31:19:44 | Ok(...) [Ok] | provenance |  |
| main.rs:21:9:21:9 | b [Ok] | main.rs:22:10:22:19 | b.unwrap() | provenance | MaD:8 |
| main.rs:21:13:21:13 | a [Ok] | main.rs:21:13:21:21 | a.clone() [Ok] | provenance | generated |
| main.rs:21:13:21:21 | a.clone() [Ok] | main.rs:21:9:21:9 | b [Ok] | provenance |  |
| main.rs:26:9:26:9 | a | main.rs:27:10:27:10 | a | provenance |  |
| main.rs:26:9:26:9 | a | main.rs:28:13:28:13 | a | provenance |  |
| main.rs:26:13:26:22 | source(...) | main.rs:26:9:26:9 | a | provenance |  |
| main.rs:28:9:28:9 | b | main.rs:29:10:29:10 | b | provenance |  |
| main.rs:28:13:28:13 | a | main.rs:28:13:28:21 | a.clone() | provenance | MaD:9 |
| main.rs:28:13:28:13 | a | main.rs:28:13:28:21 | a.clone() | provenance | generated |
| main.rs:28:13:28:21 | a.clone() | main.rs:28:9:28:9 | b | provenance |  |
| main.rs:43:18:43:22 | SelfParam [Wrapper] | main.rs:44:26:44:29 | self [Wrapper] | provenance |  |
| main.rs:44:13:44:33 | Wrapper {...} [Wrapper] | main.rs:43:33:45:9 | { ... } [Wrapper] | provenance |  |
| main.rs:44:26:44:29 | self [Wrapper] | main.rs:44:26:44:31 | self.n | provenance |  |
| main.rs:44:26:44:31 | self.n | main.rs:44:13:44:33 | Wrapper {...} [Wrapper] | provenance |  |
| main.rs:49:13:49:13 | w [Wrapper] | main.rs:50:15:50:15 | w [Wrapper] | provenance |  |
| main.rs:49:17:49:41 | Wrapper {...} [Wrapper] | main.rs:49:13:49:13 | w [Wrapper] | provenance |  |
| main.rs:49:30:49:39 | source(...) | main.rs:49:17:49:41 | Wrapper {...} [Wrapper] | provenance |  |
| main.rs:50:15:50:15 | w [Wrapper] | main.rs:43:18:43:22 | SelfParam [Wrapper] | provenance |  |
| main.rs:50:15:50:15 | w [Wrapper] | main.rs:51:13:51:28 | Wrapper {...} [Wrapper] | provenance |  |
| main.rs:50:15:50:15 | w [Wrapper] | main.rs:53:17:53:17 | w [Wrapper] | provenance |  |
| main.rs:50:15:50:15 | w [Wrapper] | main.rs:53:17:53:25 | w.clone() [Wrapper] | provenance |  |
| main.rs:51:13:51:28 | Wrapper {...} [Wrapper] | main.rs:51:26:51:26 | n | provenance |  |
| main.rs:51:26:51:26 | n | main.rs:51:38:51:38 | n | provenance |  |
| main.rs:53:13:53:13 | u [Wrapper] | main.rs:54:15:54:15 | u [Wrapper] | provenance |  |
| main.rs:53:17:53:17 | w [Wrapper] | main.rs:53:17:53:25 | w.clone() [Wrapper] | provenance | generated |
| main.rs:53:17:53:25 | w.clone() [Wrapper] | main.rs:53:13:53:13 | u [Wrapper] | provenance |  |
| main.rs:54:15:54:15 | u [Wrapper] | main.rs:55:13:55:28 | Wrapper {...} [Wrapper] | provenance |  |
| main.rs:55:13:55:28 | Wrapper {...} [Wrapper] | main.rs:55:26:55:26 | n | provenance |  |
| main.rs:55:26:55:26 | n | main.rs:55:38:55:38 | n | provenance |  |
| main.rs:66:13:66:13 | b [Some] | main.rs:67:23:67:23 | b [Some] | provenance |  |
| main.rs:66:17:66:32 | Some(...) [Some] | main.rs:66:13:66:13 | b [Some] | provenance |  |
| main.rs:66:22:66:31 | source(...) | main.rs:66:17:66:32 | Some(...) [Some] | provenance |  |
| main.rs:67:13:67:13 | z [Some, tuple.1] | main.rs:68:15:68:15 | z [Some, tuple.1] | provenance |  |
| main.rs:67:17:67:24 | a.zip(...) [Some, tuple.1] | main.rs:67:13:67:13 | z [Some, tuple.1] | provenance |  |
| main.rs:67:23:67:23 | b [Some] | main.rs:67:17:67:24 | a.zip(...) [Some, tuple.1] | provenance | MaD:5 |
| main.rs:68:15:68:15 | z [Some, tuple.1] | main.rs:69:13:69:24 | Some(...) [Some, tuple.1] | provenance |  |
| main.rs:69:13:69:24 | Some(...) [Some, tuple.1] | main.rs:69:18:69:23 | TuplePat [tuple.1] | provenance |  |
| main.rs:69:18:69:23 | TuplePat [tuple.1] | main.rs:69:22:69:22 | m | provenance |  |
| main.rs:69:22:69:22 | m | main.rs:71:22:71:22 | m | provenance |  |
| main.rs:92:29:92:29 | [post] y [&ref] | main.rs:93:33:93:33 | y [&ref] | provenance |  |
| main.rs:92:32:92:41 | source(...) | main.rs:92:29:92:29 | [post] y [&ref] | provenance | MaD:11 |
| main.rs:93:33:93:33 | y [&ref] | main.rs:93:18:93:34 | ...::read(...) | provenance | MaD:10 |
| main.rs:108:13:108:17 | mut i | main.rs:109:34:109:34 | i | provenance |  |
| main.rs:108:13:108:17 | mut i | main.rs:110:33:110:33 | i | provenance |  |
| main.rs:108:13:108:17 | mut i | main.rs:111:47:111:47 | i | provenance |  |
| main.rs:108:13:108:17 | mut i | main.rs:113:14:113:14 | i | provenance |  |
| main.rs:108:21:108:30 | source(...) | main.rs:108:13:108:17 | mut i | provenance |  |
| main.rs:109:13:109:20 | mut pin1 [&ref] | main.rs:114:15:114:18 | pin1 [&ref] | provenance |  |
| main.rs:109:13:109:20 | mut pin1 [&ref] | main.rs:115:31:115:34 | pin1 [&ref] | provenance |  |
| main.rs:109:24:109:35 | ...::new(...) [&ref] | main.rs:109:13:109:20 | mut pin1 [&ref] | provenance |  |
| main.rs:109:33:109:34 | &i [&ref] | main.rs:109:24:109:35 | ...::new(...) [&ref] | provenance | MaD:7 |
| main.rs:109:34:109:34 | i | main.rs:109:33:109:34 | &i [&ref] | provenance |  |
| main.rs:110:13:110:20 | mut pin2 [&ref] | main.rs:116:15:116:18 | pin2 [&ref] | provenance |  |
| main.rs:110:24:110:34 | ...::pin(...) [&ref] | main.rs:110:13:110:20 | mut pin2 [&ref] | provenance |  |
| main.rs:110:33:110:33 | i | main.rs:110:24:110:34 | ...::pin(...) [&ref] | provenance | MaD:3 |
| main.rs:111:13:111:20 | mut pin3 [&ref] | main.rs:117:15:117:18 | pin3 [&ref] | provenance |  |
| main.rs:111:24:111:49 | ...::into_pin(...) [&ref] | main.rs:111:13:111:20 | mut pin3 [&ref] | provenance |  |
| main.rs:111:38:111:48 | ...::new(...) [&ref] | main.rs:111:24:111:49 | ...::into_pin(...) [&ref] | provenance | MaD:1 |
| main.rs:111:47:111:47 | i | main.rs:111:38:111:48 | ...::new(...) [&ref] | provenance | MaD:2 |
| main.rs:114:15:114:18 | pin1 [&ref] | main.rs:114:14:114:18 | * ... | provenance |  |
| main.rs:115:15:115:35 | ...::into_inner(...) [&ref] | main.rs:115:14:115:35 | * ... | provenance |  |
| main.rs:115:31:115:34 | pin1 [&ref] | main.rs:115:15:115:35 | ...::into_inner(...) [&ref] | provenance | MaD:6 |
| main.rs:116:15:116:18 | pin2 [&ref] | main.rs:116:14:116:18 | * ... | provenance |  |
| main.rs:117:15:117:18 | pin3 [&ref] | main.rs:117:14:117:18 | * ... | provenance |  |
| main.rs:122:13:122:18 | mut ms [MyStruct] | main.rs:127:14:127:15 | ms [MyStruct] | provenance |  |
| main.rs:122:22:122:49 | MyStruct {...} [MyStruct] | main.rs:122:13:122:18 | mut ms [MyStruct] | provenance |  |
| main.rs:122:38:122:47 | source(...) | main.rs:122:22:122:49 | MyStruct {...} [MyStruct] | provenance |  |
| main.rs:127:14:127:15 | ms [MyStruct] | main.rs:127:14:127:19 | ms.val | provenance |  |
nodes
| main.rs:12:9:12:9 | a [Some] | semmle.label | a [Some] |
| main.rs:12:13:12:28 | Some(...) [Some] | semmle.label | Some(...) [Some] |
| main.rs:12:18:12:27 | source(...) | semmle.label | source(...) |
| main.rs:13:10:13:19 | a.unwrap() | semmle.label | a.unwrap() |
| main.rs:14:9:14:9 | b [Some] | semmle.label | b [Some] |
| main.rs:14:13:14:13 | a [Some] | semmle.label | a [Some] |
| main.rs:14:13:14:21 | a.clone() [Some] | semmle.label | a.clone() [Some] |
| main.rs:15:10:15:19 | b.unwrap() | semmle.label | b.unwrap() |
| main.rs:19:9:19:9 | a [Ok] | semmle.label | a [Ok] |
| main.rs:19:31:19:44 | Ok(...) [Ok] | semmle.label | Ok(...) [Ok] |
| main.rs:19:34:19:43 | source(...) | semmle.label | source(...) |
| main.rs:20:10:20:19 | a.unwrap() | semmle.label | a.unwrap() |
| main.rs:21:9:21:9 | b [Ok] | semmle.label | b [Ok] |
| main.rs:21:13:21:13 | a [Ok] | semmle.label | a [Ok] |
| main.rs:21:13:21:21 | a.clone() [Ok] | semmle.label | a.clone() [Ok] |
| main.rs:22:10:22:19 | b.unwrap() | semmle.label | b.unwrap() |
| main.rs:26:9:26:9 | a | semmle.label | a |
| main.rs:26:13:26:22 | source(...) | semmle.label | source(...) |
| main.rs:27:10:27:10 | a | semmle.label | a |
| main.rs:28:9:28:9 | b | semmle.label | b |
| main.rs:28:13:28:13 | a | semmle.label | a |
| main.rs:28:13:28:21 | a.clone() | semmle.label | a.clone() |
| main.rs:29:10:29:10 | b | semmle.label | b |
| main.rs:43:18:43:22 | SelfParam [Wrapper] | semmle.label | SelfParam [Wrapper] |
| main.rs:43:33:45:9 | { ... } [Wrapper] | semmle.label | { ... } [Wrapper] |
| main.rs:44:13:44:33 | Wrapper {...} [Wrapper] | semmle.label | Wrapper {...} [Wrapper] |
| main.rs:44:26:44:29 | self [Wrapper] | semmle.label | self [Wrapper] |
| main.rs:44:26:44:31 | self.n | semmle.label | self.n |
| main.rs:49:13:49:13 | w [Wrapper] | semmle.label | w [Wrapper] |
| main.rs:49:17:49:41 | Wrapper {...} [Wrapper] | semmle.label | Wrapper {...} [Wrapper] |
| main.rs:49:30:49:39 | source(...) | semmle.label | source(...) |
| main.rs:50:15:50:15 | w [Wrapper] | semmle.label | w [Wrapper] |
| main.rs:51:13:51:28 | Wrapper {...} [Wrapper] | semmle.label | Wrapper {...} [Wrapper] |
| main.rs:51:26:51:26 | n | semmle.label | n |
| main.rs:51:38:51:38 | n | semmle.label | n |
| main.rs:53:13:53:13 | u [Wrapper] | semmle.label | u [Wrapper] |
| main.rs:53:17:53:17 | w [Wrapper] | semmle.label | w [Wrapper] |
| main.rs:53:17:53:25 | w.clone() [Wrapper] | semmle.label | w.clone() [Wrapper] |
| main.rs:54:15:54:15 | u [Wrapper] | semmle.label | u [Wrapper] |
| main.rs:55:13:55:28 | Wrapper {...} [Wrapper] | semmle.label | Wrapper {...} [Wrapper] |
| main.rs:55:26:55:26 | n | semmle.label | n |
| main.rs:55:38:55:38 | n | semmle.label | n |
| main.rs:66:13:66:13 | b [Some] | semmle.label | b [Some] |
| main.rs:66:17:66:32 | Some(...) [Some] | semmle.label | Some(...) [Some] |
| main.rs:66:22:66:31 | source(...) | semmle.label | source(...) |
| main.rs:67:13:67:13 | z [Some, tuple.1] | semmle.label | z [Some, tuple.1] |
| main.rs:67:17:67:24 | a.zip(...) [Some, tuple.1] | semmle.label | a.zip(...) [Some, tuple.1] |
| main.rs:67:23:67:23 | b [Some] | semmle.label | b [Some] |
| main.rs:68:15:68:15 | z [Some, tuple.1] | semmle.label | z [Some, tuple.1] |
| main.rs:69:13:69:24 | Some(...) [Some, tuple.1] | semmle.label | Some(...) [Some, tuple.1] |
| main.rs:69:18:69:23 | TuplePat [tuple.1] | semmle.label | TuplePat [tuple.1] |
| main.rs:69:22:69:22 | m | semmle.label | m |
| main.rs:71:22:71:22 | m | semmle.label | m |
| main.rs:92:29:92:29 | [post] y [&ref] | semmle.label | [post] y [&ref] |
| main.rs:92:32:92:41 | source(...) | semmle.label | source(...) |
| main.rs:93:18:93:34 | ...::read(...) | semmle.label | ...::read(...) |
| main.rs:93:33:93:33 | y [&ref] | semmle.label | y [&ref] |
| main.rs:108:13:108:17 | mut i | semmle.label | mut i |
| main.rs:108:21:108:30 | source(...) | semmle.label | source(...) |
| main.rs:109:13:109:20 | mut pin1 [&ref] | semmle.label | mut pin1 [&ref] |
| main.rs:109:24:109:35 | ...::new(...) [&ref] | semmle.label | ...::new(...) [&ref] |
| main.rs:109:33:109:34 | &i [&ref] | semmle.label | &i [&ref] |
| main.rs:109:34:109:34 | i | semmle.label | i |
| main.rs:110:13:110:20 | mut pin2 [&ref] | semmle.label | mut pin2 [&ref] |
| main.rs:110:24:110:34 | ...::pin(...) [&ref] | semmle.label | ...::pin(...) [&ref] |
| main.rs:110:33:110:33 | i | semmle.label | i |
| main.rs:111:13:111:20 | mut pin3 [&ref] | semmle.label | mut pin3 [&ref] |
| main.rs:111:24:111:49 | ...::into_pin(...) [&ref] | semmle.label | ...::into_pin(...) [&ref] |
| main.rs:111:38:111:48 | ...::new(...) [&ref] | semmle.label | ...::new(...) [&ref] |
| main.rs:111:47:111:47 | i | semmle.label | i |
| main.rs:113:14:113:14 | i | semmle.label | i |
| main.rs:114:14:114:18 | * ... | semmle.label | * ... |
| main.rs:114:15:114:18 | pin1 [&ref] | semmle.label | pin1 [&ref] |
| main.rs:115:14:115:35 | * ... | semmle.label | * ... |
| main.rs:115:15:115:35 | ...::into_inner(...) [&ref] | semmle.label | ...::into_inner(...) [&ref] |
| main.rs:115:31:115:34 | pin1 [&ref] | semmle.label | pin1 [&ref] |
| main.rs:116:14:116:18 | * ... | semmle.label | * ... |
| main.rs:116:15:116:18 | pin2 [&ref] | semmle.label | pin2 [&ref] |
| main.rs:117:14:117:18 | * ... | semmle.label | * ... |
| main.rs:117:15:117:18 | pin3 [&ref] | semmle.label | pin3 [&ref] |
| main.rs:122:13:122:18 | mut ms [MyStruct] | semmle.label | mut ms [MyStruct] |
| main.rs:122:22:122:49 | MyStruct {...} [MyStruct] | semmle.label | MyStruct {...} [MyStruct] |
| main.rs:122:38:122:47 | source(...) | semmle.label | source(...) |
| main.rs:127:14:127:15 | ms [MyStruct] | semmle.label | ms [MyStruct] |
| main.rs:127:14:127:19 | ms.val | semmle.label | ms.val |
subpaths
| main.rs:50:15:50:15 | w [Wrapper] | main.rs:43:18:43:22 | SelfParam [Wrapper] | main.rs:43:33:45:9 | { ... } [Wrapper] | main.rs:53:17:53:25 | w.clone() [Wrapper] |
testFailures
#select
| main.rs:13:10:13:19 | a.unwrap() | main.rs:12:18:12:27 | source(...) | main.rs:13:10:13:19 | a.unwrap() | $@ | main.rs:12:18:12:27 | source(...) | source(...) |
| main.rs:15:10:15:19 | b.unwrap() | main.rs:12:18:12:27 | source(...) | main.rs:15:10:15:19 | b.unwrap() | $@ | main.rs:12:18:12:27 | source(...) | source(...) |
| main.rs:20:10:20:19 | a.unwrap() | main.rs:19:34:19:43 | source(...) | main.rs:20:10:20:19 | a.unwrap() | $@ | main.rs:19:34:19:43 | source(...) | source(...) |
| main.rs:22:10:22:19 | b.unwrap() | main.rs:19:34:19:43 | source(...) | main.rs:22:10:22:19 | b.unwrap() | $@ | main.rs:19:34:19:43 | source(...) | source(...) |
| main.rs:27:10:27:10 | a | main.rs:26:13:26:22 | source(...) | main.rs:27:10:27:10 | a | $@ | main.rs:26:13:26:22 | source(...) | source(...) |
| main.rs:29:10:29:10 | b | main.rs:26:13:26:22 | source(...) | main.rs:29:10:29:10 | b | $@ | main.rs:26:13:26:22 | source(...) | source(...) |
| main.rs:51:38:51:38 | n | main.rs:49:30:49:39 | source(...) | main.rs:51:38:51:38 | n | $@ | main.rs:49:30:49:39 | source(...) | source(...) |
| main.rs:55:38:55:38 | n | main.rs:49:30:49:39 | source(...) | main.rs:55:38:55:38 | n | $@ | main.rs:49:30:49:39 | source(...) | source(...) |
| main.rs:71:22:71:22 | m | main.rs:66:22:66:31 | source(...) | main.rs:71:22:71:22 | m | $@ | main.rs:66:22:66:31 | source(...) | source(...) |
| main.rs:93:18:93:34 | ...::read(...) | main.rs:92:32:92:41 | source(...) | main.rs:93:18:93:34 | ...::read(...) | $@ | main.rs:92:32:92:41 | source(...) | source(...) |
| main.rs:113:14:113:14 | i | main.rs:108:21:108:30 | source(...) | main.rs:113:14:113:14 | i | $@ | main.rs:108:21:108:30 | source(...) | source(...) |
| main.rs:114:14:114:18 | * ... | main.rs:108:21:108:30 | source(...) | main.rs:114:14:114:18 | * ... | $@ | main.rs:108:21:108:30 | source(...) | source(...) |
| main.rs:115:14:115:35 | * ... | main.rs:108:21:108:30 | source(...) | main.rs:115:14:115:35 | * ... | $@ | main.rs:108:21:108:30 | source(...) | source(...) |
| main.rs:116:14:116:18 | * ... | main.rs:108:21:108:30 | source(...) | main.rs:116:14:116:18 | * ... | $@ | main.rs:108:21:108:30 | source(...) | source(...) |
| main.rs:117:14:117:18 | * ... | main.rs:108:21:108:30 | source(...) | main.rs:117:14:117:18 | * ... | $@ | main.rs:108:21:108:30 | source(...) | source(...) |
| main.rs:127:14:127:19 | ms.val | main.rs:122:38:122:47 | source(...) | main.rs:127:14:127:19 | ms.val | $@ | main.rs:122:38:122:47 | source(...) | source(...) |<|MERGE_RESOLUTION|>--- conflicted
+++ resolved
@@ -2,26 +2,16 @@
 | 1 | Summary: lang:alloc; <crate::boxed::Box>::into_pin; Argument[0]; ReturnValue; value |
 | 2 | Summary: lang:alloc; <crate::boxed::Box>::new; Argument[0]; ReturnValue.Reference; value |
 | 3 | Summary: lang:alloc; <crate::boxed::Box>::pin; Argument[0]; ReturnValue.Reference; value |
-<<<<<<< HEAD
-| 4 | Summary: lang:core; <crate::option::Option as crate::clone::Clone>::clone; Argument[self].Field[core::option::Option::Some(0)]; ReturnValue.Field[core::option::Option::Some(0)]; value |
-| 5 | Summary: lang:core; <crate::option::Option>::unwrap; Argument[self].Field[core::option::Option::Some(0)]; ReturnValue; value |
-| 6 | Summary: lang:core; <crate::option::Option>::zip; Argument[0].Field[core::option::Option::Some(0)]; ReturnValue.Field[core::option::Option::Some(0)].Field[1]; value |
+| 4 | Summary: lang:core; <crate::option::Option>::unwrap; Argument[self].Field[core::option::Option::Some(0)]; ReturnValue; value |
+| 5 | Summary: lang:core; <crate::option::Option>::zip; Argument[0].Field[core::option::Option::Some(0)]; ReturnValue.Field[core::option::Option::Some(0)].Field[1]; value |
+| 6 | Summary: lang:core; <crate::pin::Pin>::into_inner; Argument[0].Field[core::pin::Pin::__pointer]; ReturnValue; value |
 | 7 | Summary: lang:core; <crate::pin::Pin>::into_inner; Argument[0]; ReturnValue; value |
-| 8 | Summary: lang:core; <crate::pin::Pin>::new; Argument[0]; ReturnValue; value |
-| 9 | Summary: lang:core; <crate::result::Result>::unwrap; Argument[self].Field[core::result::Result::Ok(0)]; ReturnValue; value |
-| 10 | Summary: lang:core; <i64 as crate::clone::Clone>::clone; Argument[self].Reference; ReturnValue; value |
-| 11 | Summary: lang:core; crate::ptr::read; Argument[0].Reference; ReturnValue; value |
-| 12 | Summary: lang:core; crate::ptr::write; Argument[1]; Argument[0].Reference; value |
-=======
-| 4 | Summary: lang:core; <crate::option::Option>::unwrap; Argument[self].Field[crate::option::Option::Some(0)]; ReturnValue; value |
-| 5 | Summary: lang:core; <crate::option::Option>::zip; Argument[0].Field[crate::option::Option::Some(0)]; ReturnValue.Field[crate::option::Option::Some(0)].Field[1]; value |
-| 6 | Summary: lang:core; <crate::pin::Pin>::into_inner; Argument[0]; ReturnValue; value |
-| 7 | Summary: lang:core; <crate::pin::Pin>::new; Argument[0]; ReturnValue; value |
-| 8 | Summary: lang:core; <crate::result::Result>::unwrap; Argument[self].Field[crate::result::Result::Ok(0)]; ReturnValue; value |
-| 9 | Summary: lang:core; <i64 as crate::clone::Clone>::clone; Argument[self].Reference; ReturnValue; value |
-| 10 | Summary: lang:core; crate::ptr::read; Argument[0].Reference; ReturnValue; value |
-| 11 | Summary: lang:core; crate::ptr::write; Argument[1]; Argument[0].Reference; value |
->>>>>>> fbcd9eaf
+| 8 | Summary: lang:core; <crate::pin::Pin>::new; Argument[0]; ReturnValue.Field[core::pin::Pin::__pointer]; value |
+| 9 | Summary: lang:core; <crate::pin::Pin>::new; Argument[0]; ReturnValue; value |
+| 10 | Summary: lang:core; <crate::result::Result>::unwrap; Argument[self].Field[core::result::Result::Ok(0)]; ReturnValue; value |
+| 11 | Summary: lang:core; <i64 as crate::clone::Clone>::clone; Argument[self].Reference; ReturnValue; value |
+| 12 | Summary: lang:core; crate::ptr::read; Argument[0].Reference; ReturnValue; value |
+| 13 | Summary: lang:core; crate::ptr::write; Argument[1]; Argument[0].Reference; value |
 edges
 | main.rs:12:9:12:9 | a [Some] | main.rs:13:10:13:19 | a.unwrap() | provenance | MaD:4 |
 | main.rs:12:9:12:9 | a [Some] | main.rs:14:13:14:13 | a [Some] | provenance |  |
@@ -30,18 +20,18 @@
 | main.rs:14:9:14:9 | b [Some] | main.rs:15:10:15:19 | b.unwrap() | provenance | MaD:4 |
 | main.rs:14:13:14:13 | a [Some] | main.rs:14:13:14:21 | a.clone() [Some] | provenance | generated |
 | main.rs:14:13:14:21 | a.clone() [Some] | main.rs:14:9:14:9 | b [Some] | provenance |  |
-| main.rs:19:9:19:9 | a [Ok] | main.rs:20:10:20:19 | a.unwrap() | provenance | MaD:8 |
+| main.rs:19:9:19:9 | a [Ok] | main.rs:20:10:20:19 | a.unwrap() | provenance | MaD:10 |
 | main.rs:19:9:19:9 | a [Ok] | main.rs:21:13:21:13 | a [Ok] | provenance |  |
 | main.rs:19:31:19:44 | Ok(...) [Ok] | main.rs:19:9:19:9 | a [Ok] | provenance |  |
 | main.rs:19:34:19:43 | source(...) | main.rs:19:31:19:44 | Ok(...) [Ok] | provenance |  |
-| main.rs:21:9:21:9 | b [Ok] | main.rs:22:10:22:19 | b.unwrap() | provenance | MaD:8 |
+| main.rs:21:9:21:9 | b [Ok] | main.rs:22:10:22:19 | b.unwrap() | provenance | MaD:10 |
 | main.rs:21:13:21:13 | a [Ok] | main.rs:21:13:21:21 | a.clone() [Ok] | provenance | generated |
 | main.rs:21:13:21:21 | a.clone() [Ok] | main.rs:21:9:21:9 | b [Ok] | provenance |  |
 | main.rs:26:9:26:9 | a | main.rs:27:10:27:10 | a | provenance |  |
 | main.rs:26:9:26:9 | a | main.rs:28:13:28:13 | a | provenance |  |
 | main.rs:26:13:26:22 | source(...) | main.rs:26:9:26:9 | a | provenance |  |
 | main.rs:28:9:28:9 | b | main.rs:29:10:29:10 | b | provenance |  |
-| main.rs:28:13:28:13 | a | main.rs:28:13:28:21 | a.clone() | provenance | MaD:9 |
+| main.rs:28:13:28:13 | a | main.rs:28:13:28:21 | a.clone() | provenance | MaD:11 |
 | main.rs:28:13:28:13 | a | main.rs:28:13:28:21 | a.clone() | provenance | generated |
 | main.rs:28:13:28:21 | a.clone() | main.rs:28:9:28:9 | b | provenance |  |
 | main.rs:43:18:43:22 | SelfParam [Wrapper] | main.rs:44:26:44:29 | self [Wrapper] | provenance |  |
@@ -74,8 +64,8 @@
 | main.rs:69:18:69:23 | TuplePat [tuple.1] | main.rs:69:22:69:22 | m | provenance |  |
 | main.rs:69:22:69:22 | m | main.rs:71:22:71:22 | m | provenance |  |
 | main.rs:92:29:92:29 | [post] y [&ref] | main.rs:93:33:93:33 | y [&ref] | provenance |  |
-| main.rs:92:32:92:41 | source(...) | main.rs:92:29:92:29 | [post] y [&ref] | provenance | MaD:11 |
-| main.rs:93:33:93:33 | y [&ref] | main.rs:93:18:93:34 | ...::read(...) | provenance | MaD:10 |
+| main.rs:92:32:92:41 | source(...) | main.rs:92:29:92:29 | [post] y [&ref] | provenance | MaD:13 |
+| main.rs:93:33:93:33 | y [&ref] | main.rs:93:18:93:34 | ...::read(...) | provenance | MaD:12 |
 | main.rs:108:13:108:17 | mut i | main.rs:109:34:109:34 | i | provenance |  |
 | main.rs:108:13:108:17 | mut i | main.rs:110:33:110:33 | i | provenance |  |
 | main.rs:108:13:108:17 | mut i | main.rs:111:47:111:47 | i | provenance |  |
@@ -83,8 +73,11 @@
 | main.rs:108:21:108:30 | source(...) | main.rs:108:13:108:17 | mut i | provenance |  |
 | main.rs:109:13:109:20 | mut pin1 [&ref] | main.rs:114:15:114:18 | pin1 [&ref] | provenance |  |
 | main.rs:109:13:109:20 | mut pin1 [&ref] | main.rs:115:31:115:34 | pin1 [&ref] | provenance |  |
+| main.rs:109:13:109:20 | mut pin1 [Pin, &ref] | main.rs:115:31:115:34 | pin1 [Pin, &ref] | provenance |  |
 | main.rs:109:24:109:35 | ...::new(...) [&ref] | main.rs:109:13:109:20 | mut pin1 [&ref] | provenance |  |
-| main.rs:109:33:109:34 | &i [&ref] | main.rs:109:24:109:35 | ...::new(...) [&ref] | provenance | MaD:7 |
+| main.rs:109:24:109:35 | ...::new(...) [Pin, &ref] | main.rs:109:13:109:20 | mut pin1 [Pin, &ref] | provenance |  |
+| main.rs:109:33:109:34 | &i [&ref] | main.rs:109:24:109:35 | ...::new(...) [&ref] | provenance | MaD:9 |
+| main.rs:109:33:109:34 | &i [&ref] | main.rs:109:24:109:35 | ...::new(...) [Pin, &ref] | provenance | MaD:8 |
 | main.rs:109:34:109:34 | i | main.rs:109:33:109:34 | &i [&ref] | provenance |  |
 | main.rs:110:13:110:20 | mut pin2 [&ref] | main.rs:116:15:116:18 | pin2 [&ref] | provenance |  |
 | main.rs:110:24:110:34 | ...::pin(...) [&ref] | main.rs:110:13:110:20 | mut pin2 [&ref] | provenance |  |
@@ -95,7 +88,8 @@
 | main.rs:111:47:111:47 | i | main.rs:111:38:111:48 | ...::new(...) [&ref] | provenance | MaD:2 |
 | main.rs:114:15:114:18 | pin1 [&ref] | main.rs:114:14:114:18 | * ... | provenance |  |
 | main.rs:115:15:115:35 | ...::into_inner(...) [&ref] | main.rs:115:14:115:35 | * ... | provenance |  |
-| main.rs:115:31:115:34 | pin1 [&ref] | main.rs:115:15:115:35 | ...::into_inner(...) [&ref] | provenance | MaD:6 |
+| main.rs:115:31:115:34 | pin1 [&ref] | main.rs:115:15:115:35 | ...::into_inner(...) [&ref] | provenance | MaD:7 |
+| main.rs:115:31:115:34 | pin1 [Pin, &ref] | main.rs:115:15:115:35 | ...::into_inner(...) [&ref] | provenance | MaD:6 |
 | main.rs:116:15:116:18 | pin2 [&ref] | main.rs:116:14:116:18 | * ... | provenance |  |
 | main.rs:117:15:117:18 | pin3 [&ref] | main.rs:117:14:117:18 | * ... | provenance |  |
 | main.rs:122:13:122:18 | mut ms [MyStruct] | main.rs:127:14:127:15 | ms [MyStruct] | provenance |  |
@@ -163,7 +157,9 @@
 | main.rs:108:13:108:17 | mut i | semmle.label | mut i |
 | main.rs:108:21:108:30 | source(...) | semmle.label | source(...) |
 | main.rs:109:13:109:20 | mut pin1 [&ref] | semmle.label | mut pin1 [&ref] |
+| main.rs:109:13:109:20 | mut pin1 [Pin, &ref] | semmle.label | mut pin1 [Pin, &ref] |
 | main.rs:109:24:109:35 | ...::new(...) [&ref] | semmle.label | ...::new(...) [&ref] |
+| main.rs:109:24:109:35 | ...::new(...) [Pin, &ref] | semmle.label | ...::new(...) [Pin, &ref] |
 | main.rs:109:33:109:34 | &i [&ref] | semmle.label | &i [&ref] |
 | main.rs:109:34:109:34 | i | semmle.label | i |
 | main.rs:110:13:110:20 | mut pin2 [&ref] | semmle.label | mut pin2 [&ref] |
@@ -179,6 +175,7 @@
 | main.rs:115:14:115:35 | * ... | semmle.label | * ... |
 | main.rs:115:15:115:35 | ...::into_inner(...) [&ref] | semmle.label | ...::into_inner(...) [&ref] |
 | main.rs:115:31:115:34 | pin1 [&ref] | semmle.label | pin1 [&ref] |
+| main.rs:115:31:115:34 | pin1 [Pin, &ref] | semmle.label | pin1 [Pin, &ref] |
 | main.rs:116:14:116:18 | * ... | semmle.label | * ... |
 | main.rs:116:15:116:18 | pin2 [&ref] | semmle.label | pin2 [&ref] |
 | main.rs:117:14:117:18 | * ... | semmle.label | * ... |
