--- conflicted
+++ resolved
@@ -5,40 +5,6 @@
 | main.rs:31:13:31:21 | source(...) | main.rs:36:10:36:10 | b | provenance |  |
 | main.rs:45:15:45:23 | source(...) | main.rs:47:10:47:10 | b | provenance |  |
 | main.rs:53:9:53:17 | source(...) | main.rs:54:10:54:10 | i | provenance |  |
-<<<<<<< HEAD
-| main.rs:117:14:117:29 | Some(...) [Some] | main.rs:120:9:120:15 | Some(...) [Some] | provenance |  |
-| main.rs:117:19:117:28 | source(...) | main.rs:117:14:117:29 | Some(...) [Some] | provenance |  |
-| main.rs:120:9:120:15 | Some(...) [Some] | main.rs:120:14:120:14 | n | provenance |  |
-| main.rs:120:14:120:14 | n | main.rs:120:25:120:25 | n | provenance |  |
-| main.rs:135:14:135:39 | ...::A(...) [A] | main.rs:138:9:138:25 | ...::A(...) [A] | provenance |  |
-| main.rs:135:14:135:39 | ...::A(...) [A] | main.rs:142:10:142:26 | ...::A(...) [A] | provenance |  |
-| main.rs:135:29:135:38 | source(...) | main.rs:135:14:135:39 | ...::A(...) [A] | provenance |  |
-| main.rs:138:9:138:25 | ...::A(...) [A] | main.rs:138:24:138:24 | n | provenance |  |
-| main.rs:138:24:138:24 | n | main.rs:138:35:138:35 | n | provenance |  |
-| main.rs:142:10:142:26 | ...::A(...) [A] | main.rs:142:25:142:25 | n | provenance |  |
-| main.rs:142:25:142:25 | n | main.rs:142:57:142:57 | n | provenance |  |
-| main.rs:153:14:153:26 | A(...) [A] | main.rs:156:9:156:12 | A(...) [A] | provenance |  |
-| main.rs:153:14:153:26 | A(...) [A] | main.rs:160:10:160:13 | A(...) [A] | provenance |  |
-| main.rs:153:16:153:25 | source(...) | main.rs:153:14:153:26 | A(...) [A] | provenance |  |
-| main.rs:156:9:156:12 | A(...) [A] | main.rs:156:11:156:11 | n | provenance |  |
-| main.rs:156:11:156:11 | n | main.rs:156:22:156:22 | n | provenance |  |
-| main.rs:160:10:160:13 | A(...) [A] | main.rs:160:12:160:12 | n | provenance |  |
-| main.rs:160:12:160:12 | n | main.rs:160:31:160:31 | n | provenance |  |
-| main.rs:174:14:176:5 | ...::C {...} [C] | main.rs:179:9:179:38 | ...::C {...} [C] | provenance |  |
-| main.rs:174:14:176:5 | ...::C {...} [C] | main.rs:183:10:183:39 | ...::C {...} [C] | provenance |  |
-| main.rs:175:18:175:27 | source(...) | main.rs:174:14:176:5 | ...::C {...} [C] | provenance |  |
-| main.rs:179:9:179:38 | ...::C {...} [C] | main.rs:179:36:179:36 | n | provenance |  |
-| main.rs:179:36:179:36 | n | main.rs:179:48:179:48 | n | provenance |  |
-| main.rs:183:10:183:39 | ...::C {...} [C] | main.rs:183:37:183:37 | n | provenance |  |
-| main.rs:183:37:183:37 | n | main.rs:183:83:183:83 | n | provenance |  |
-| main.rs:194:14:196:5 | C {...} [C] | main.rs:199:9:199:24 | C {...} [C] | provenance |  |
-| main.rs:194:14:196:5 | C {...} [C] | main.rs:203:10:203:25 | C {...} [C] | provenance |  |
-| main.rs:195:18:195:27 | source(...) | main.rs:194:14:196:5 | C {...} [C] | provenance |  |
-| main.rs:199:9:199:24 | C {...} [C] | main.rs:199:22:199:22 | n | provenance |  |
-| main.rs:199:22:199:22 | n | main.rs:199:34:199:34 | n | provenance |  |
-| main.rs:203:10:203:25 | C {...} [C] | main.rs:203:23:203:23 | n | provenance |  |
-| main.rs:203:23:203:23 | n | main.rs:203:55:203:55 | n | provenance |  |
-=======
 | main.rs:94:13:94:26 | TupleExpr [tuple.0] | main.rs:95:10:95:10 | a [tuple.0] | provenance |  |
 | main.rs:94:14:94:22 | source(...) | main.rs:94:13:94:26 | TupleExpr [tuple.0] | provenance |  |
 | main.rs:95:10:95:10 | a [tuple.0] | main.rs:95:10:95:12 | a.0 | provenance |  |
@@ -59,20 +25,27 @@
 | main.rs:154:12:154:21 | source(...) | main.rs:153:13:156:5 | Point {...} [Point.x] | provenance |  |
 | main.rs:157:9:157:28 | Point {...} [Point.x] | main.rs:157:20:157:20 | a | provenance |  |
 | main.rs:157:20:157:20 | a | main.rs:158:10:158:10 | a | provenance |  |
-| main.rs:214:14:214:29 | Some(...) [Some] | main.rs:217:9:217:15 | TupleStructPat [Some] | provenance |  |
+| main.rs:214:14:214:29 | Some(...) [Some] | main.rs:217:9:217:15 | Some(...) [Some] | provenance |  |
 | main.rs:214:19:214:28 | source(...) | main.rs:214:14:214:29 | Some(...) [Some] | provenance |  |
-| main.rs:217:9:217:15 | TupleStructPat [Some] | main.rs:217:14:217:14 | n | provenance |  |
+| main.rs:217:9:217:15 | Some(...) [Some] | main.rs:217:14:217:14 | n | provenance |  |
 | main.rs:217:14:217:14 | n | main.rs:217:25:217:25 | n | provenance |  |
 | main.rs:227:14:227:29 | Some(...) [Some] | main.rs:228:10:228:11 | s1 [Some] | provenance |  |
 | main.rs:227:19:227:28 | source(...) | main.rs:227:14:227:29 | Some(...) [Some] | provenance |  |
 | main.rs:228:10:228:11 | s1 [Some] | main.rs:228:10:228:20 | ... .unwrap(...) | provenance |  |
-| main.rs:237:14:237:39 | ...::A(...) [A] | main.rs:240:9:240:25 | TupleStructPat [A] | provenance |  |
-| main.rs:237:14:237:39 | ...::A(...) [A] | main.rs:244:9:244:25 | TupleStructPat [A] | provenance |  |
+| main.rs:237:14:237:39 | ...::A(...) [A] | main.rs:240:9:240:25 | ...::A(...) [A] | provenance |  |
+| main.rs:237:14:237:39 | ...::A(...) [A] | main.rs:244:9:244:25 | ...::A(...) [A] | provenance |  |
 | main.rs:237:29:237:38 | source(...) | main.rs:237:14:237:39 | ...::A(...) [A] | provenance |  |
-| main.rs:240:9:240:25 | TupleStructPat [A] | main.rs:240:24:240:24 | n | provenance |  |
+| main.rs:240:9:240:25 | ...::A(...) [A] | main.rs:240:24:240:24 | n | provenance |  |
 | main.rs:240:24:240:24 | n | main.rs:240:35:240:35 | n | provenance |  |
-| main.rs:244:9:244:25 | TupleStructPat [A] | main.rs:244:24:244:24 | n | provenance |  |
+| main.rs:244:9:244:25 | ...::A(...) [A] | main.rs:244:24:244:24 | n | provenance |  |
 | main.rs:244:24:244:24 | n | main.rs:244:55:244:55 | n | provenance |  |
+| main.rs:255:14:255:26 | A(...) [A] | main.rs:258:9:258:12 | A(...) [A] | provenance |  |
+| main.rs:255:14:255:26 | A(...) [A] | main.rs:262:9:262:12 | A(...) [A] | provenance |  |
+| main.rs:255:16:255:25 | source(...) | main.rs:255:14:255:26 | A(...) [A] | provenance |  |
+| main.rs:258:9:258:12 | A(...) [A] | main.rs:258:11:258:11 | n | provenance |  |
+| main.rs:258:11:258:11 | n | main.rs:258:22:258:22 | n | provenance |  |
+| main.rs:262:9:262:12 | A(...) [A] | main.rs:262:11:262:11 | n | provenance |  |
+| main.rs:262:11:262:11 | n | main.rs:262:29:262:29 | n | provenance |  |
 | main.rs:276:14:278:5 | ...::C {...} [C] | main.rs:281:9:281:38 | ...::C {...} [C] | provenance |  |
 | main.rs:276:14:278:5 | ...::C {...} [C] | main.rs:285:9:285:38 | ...::C {...} [C] | provenance |  |
 | main.rs:277:18:277:27 | source(...) | main.rs:276:14:278:5 | ...::C {...} [C] | provenance |  |
@@ -80,7 +53,13 @@
 | main.rs:281:36:281:36 | n | main.rs:281:48:281:48 | n | provenance |  |
 | main.rs:285:9:285:38 | ...::C {...} [C] | main.rs:285:36:285:36 | n | provenance |  |
 | main.rs:285:36:285:36 | n | main.rs:285:81:285:81 | n | provenance |  |
->>>>>>> cc4382c7
+| main.rs:296:14:298:5 | C {...} [C] | main.rs:301:9:301:24 | C {...} [C] | provenance |  |
+| main.rs:296:14:298:5 | C {...} [C] | main.rs:305:9:305:24 | C {...} [C] | provenance |  |
+| main.rs:297:18:297:27 | source(...) | main.rs:296:14:298:5 | C {...} [C] | provenance |  |
+| main.rs:301:9:301:24 | C {...} [C] | main.rs:301:22:301:22 | n | provenance |  |
+| main.rs:301:22:301:22 | n | main.rs:301:34:301:34 | n | provenance |  |
+| main.rs:305:9:305:24 | C {...} [C] | main.rs:305:22:305:22 | n | provenance |  |
+| main.rs:305:22:305:22 | n | main.rs:305:53:305:53 | n | provenance |  |
 nodes
 | main.rs:15:10:15:18 | source(...) | semmle.label | source(...) |
 | main.rs:19:13:19:21 | source(...) | semmle.label | source(...) |
@@ -93,45 +72,6 @@
 | main.rs:47:10:47:10 | b | semmle.label | b |
 | main.rs:53:9:53:17 | source(...) | semmle.label | source(...) |
 | main.rs:54:10:54:10 | i | semmle.label | i |
-<<<<<<< HEAD
-| main.rs:117:14:117:29 | Some(...) [Some] | semmle.label | Some(...) [Some] |
-| main.rs:117:19:117:28 | source(...) | semmle.label | source(...) |
-| main.rs:120:9:120:15 | Some(...) [Some] | semmle.label | Some(...) [Some] |
-| main.rs:120:14:120:14 | n | semmle.label | n |
-| main.rs:120:25:120:25 | n | semmle.label | n |
-| main.rs:135:14:135:39 | ...::A(...) [A] | semmle.label | ...::A(...) [A] |
-| main.rs:135:29:135:38 | source(...) | semmle.label | source(...) |
-| main.rs:138:9:138:25 | ...::A(...) [A] | semmle.label | ...::A(...) [A] |
-| main.rs:138:24:138:24 | n | semmle.label | n |
-| main.rs:138:35:138:35 | n | semmle.label | n |
-| main.rs:142:10:142:26 | ...::A(...) [A] | semmle.label | ...::A(...) [A] |
-| main.rs:142:25:142:25 | n | semmle.label | n |
-| main.rs:142:57:142:57 | n | semmle.label | n |
-| main.rs:153:14:153:26 | A(...) [A] | semmle.label | A(...) [A] |
-| main.rs:153:16:153:25 | source(...) | semmle.label | source(...) |
-| main.rs:156:9:156:12 | A(...) [A] | semmle.label | A(...) [A] |
-| main.rs:156:11:156:11 | n | semmle.label | n |
-| main.rs:156:22:156:22 | n | semmle.label | n |
-| main.rs:160:10:160:13 | A(...) [A] | semmle.label | A(...) [A] |
-| main.rs:160:12:160:12 | n | semmle.label | n |
-| main.rs:160:31:160:31 | n | semmle.label | n |
-| main.rs:174:14:176:5 | ...::C {...} [C] | semmle.label | ...::C {...} [C] |
-| main.rs:175:18:175:27 | source(...) | semmle.label | source(...) |
-| main.rs:179:9:179:38 | ...::C {...} [C] | semmle.label | ...::C {...} [C] |
-| main.rs:179:36:179:36 | n | semmle.label | n |
-| main.rs:179:48:179:48 | n | semmle.label | n |
-| main.rs:183:10:183:39 | ...::C {...} [C] | semmle.label | ...::C {...} [C] |
-| main.rs:183:37:183:37 | n | semmle.label | n |
-| main.rs:183:83:183:83 | n | semmle.label | n |
-| main.rs:194:14:196:5 | C {...} [C] | semmle.label | C {...} [C] |
-| main.rs:195:18:195:27 | source(...) | semmle.label | source(...) |
-| main.rs:199:9:199:24 | C {...} [C] | semmle.label | C {...} [C] |
-| main.rs:199:22:199:22 | n | semmle.label | n |
-| main.rs:199:34:199:34 | n | semmle.label | n |
-| main.rs:203:10:203:25 | C {...} [C] | semmle.label | C {...} [C] |
-| main.rs:203:23:203:23 | n | semmle.label | n |
-| main.rs:203:55:203:55 | n | semmle.label | n |
-=======
 | main.rs:94:13:94:26 | TupleExpr [tuple.0] | semmle.label | TupleExpr [tuple.0] |
 | main.rs:94:14:94:22 | source(...) | semmle.label | source(...) |
 | main.rs:95:10:95:10 | a [tuple.0] | semmle.label | a [tuple.0] |
@@ -159,7 +99,7 @@
 | main.rs:158:10:158:10 | a | semmle.label | a |
 | main.rs:214:14:214:29 | Some(...) [Some] | semmle.label | Some(...) [Some] |
 | main.rs:214:19:214:28 | source(...) | semmle.label | source(...) |
-| main.rs:217:9:217:15 | TupleStructPat [Some] | semmle.label | TupleStructPat [Some] |
+| main.rs:217:9:217:15 | Some(...) [Some] | semmle.label | Some(...) [Some] |
 | main.rs:217:14:217:14 | n | semmle.label | n |
 | main.rs:217:25:217:25 | n | semmle.label | n |
 | main.rs:227:14:227:29 | Some(...) [Some] | semmle.label | Some(...) [Some] |
@@ -168,12 +108,20 @@
 | main.rs:228:10:228:20 | ... .unwrap(...) | semmle.label | ... .unwrap(...) |
 | main.rs:237:14:237:39 | ...::A(...) [A] | semmle.label | ...::A(...) [A] |
 | main.rs:237:29:237:38 | source(...) | semmle.label | source(...) |
-| main.rs:240:9:240:25 | TupleStructPat [A] | semmle.label | TupleStructPat [A] |
+| main.rs:240:9:240:25 | ...::A(...) [A] | semmle.label | ...::A(...) [A] |
 | main.rs:240:24:240:24 | n | semmle.label | n |
 | main.rs:240:35:240:35 | n | semmle.label | n |
-| main.rs:244:9:244:25 | TupleStructPat [A] | semmle.label | TupleStructPat [A] |
+| main.rs:244:9:244:25 | ...::A(...) [A] | semmle.label | ...::A(...) [A] |
 | main.rs:244:24:244:24 | n | semmle.label | n |
 | main.rs:244:55:244:55 | n | semmle.label | n |
+| main.rs:255:14:255:26 | A(...) [A] | semmle.label | A(...) [A] |
+| main.rs:255:16:255:25 | source(...) | semmle.label | source(...) |
+| main.rs:258:9:258:12 | A(...) [A] | semmle.label | A(...) [A] |
+| main.rs:258:11:258:11 | n | semmle.label | n |
+| main.rs:258:22:258:22 | n | semmle.label | n |
+| main.rs:262:9:262:12 | A(...) [A] | semmle.label | A(...) [A] |
+| main.rs:262:11:262:11 | n | semmle.label | n |
+| main.rs:262:29:262:29 | n | semmle.label | n |
 | main.rs:276:14:278:5 | ...::C {...} [C] | semmle.label | ...::C {...} [C] |
 | main.rs:277:18:277:27 | source(...) | semmle.label | source(...) |
 | main.rs:281:9:281:38 | ...::C {...} [C] | semmle.label | ...::C {...} [C] |
@@ -182,13 +130,20 @@
 | main.rs:285:9:285:38 | ...::C {...} [C] | semmle.label | ...::C {...} [C] |
 | main.rs:285:36:285:36 | n | semmle.label | n |
 | main.rs:285:81:285:81 | n | semmle.label | n |
->>>>>>> cc4382c7
+| main.rs:296:14:298:5 | C {...} [C] | semmle.label | C {...} [C] |
+| main.rs:297:18:297:27 | source(...) | semmle.label | source(...) |
+| main.rs:301:9:301:24 | C {...} [C] | semmle.label | C {...} [C] |
+| main.rs:301:22:301:22 | n | semmle.label | n |
+| main.rs:301:34:301:34 | n | semmle.label | n |
+| main.rs:305:9:305:24 | C {...} [C] | semmle.label | C {...} [C] |
+| main.rs:305:22:305:22 | n | semmle.label | n |
+| main.rs:305:53:305:53 | n | semmle.label | n |
 subpaths
 testFailures
-| main.rs:156:22:156:22 | n | Fixed missing result: hasValueFlow=16 |
-| main.rs:160:31:160:31 | n | Fixed missing result: hasValueFlow=16 |
-| main.rs:199:34:199:34 | n | Fixed missing result: hasValueFlow=18 |
-| main.rs:203:55:203:55 | n | Fixed missing result: hasValueFlow=18 |
+| main.rs:258:22:258:22 | n | Fixed missing result: hasValueFlow=16 |
+| main.rs:262:29:262:29 | n | Fixed missing result: hasValueFlow=16 |
+| main.rs:301:34:301:34 | n | Fixed missing result: hasValueFlow=18 |
+| main.rs:305:53:305:53 | n | Fixed missing result: hasValueFlow=18 |
 #select
 | main.rs:15:10:15:18 | source(...) | main.rs:15:10:15:18 | source(...) | main.rs:15:10:15:18 | source(...) | $@ | main.rs:15:10:15:18 | source(...) | source(...) |
 | main.rs:20:10:20:10 | s | main.rs:19:13:19:21 | source(...) | main.rs:20:10:20:10 | s | $@ | main.rs:19:13:19:21 | source(...) | source(...) |
@@ -196,17 +151,6 @@
 | main.rs:36:10:36:10 | b | main.rs:31:13:31:21 | source(...) | main.rs:36:10:36:10 | b | $@ | main.rs:31:13:31:21 | source(...) | source(...) |
 | main.rs:47:10:47:10 | b | main.rs:45:15:45:23 | source(...) | main.rs:47:10:47:10 | b | $@ | main.rs:45:15:45:23 | source(...) | source(...) |
 | main.rs:54:10:54:10 | i | main.rs:53:9:53:17 | source(...) | main.rs:54:10:54:10 | i | $@ | main.rs:53:9:53:17 | source(...) | source(...) |
-<<<<<<< HEAD
-| main.rs:120:25:120:25 | n | main.rs:117:19:117:28 | source(...) | main.rs:120:25:120:25 | n | $@ | main.rs:117:19:117:28 | source(...) | source(...) |
-| main.rs:138:35:138:35 | n | main.rs:135:29:135:38 | source(...) | main.rs:138:35:138:35 | n | $@ | main.rs:135:29:135:38 | source(...) | source(...) |
-| main.rs:142:57:142:57 | n | main.rs:135:29:135:38 | source(...) | main.rs:142:57:142:57 | n | $@ | main.rs:135:29:135:38 | source(...) | source(...) |
-| main.rs:156:22:156:22 | n | main.rs:153:16:153:25 | source(...) | main.rs:156:22:156:22 | n | $@ | main.rs:153:16:153:25 | source(...) | source(...) |
-| main.rs:160:31:160:31 | n | main.rs:153:16:153:25 | source(...) | main.rs:160:31:160:31 | n | $@ | main.rs:153:16:153:25 | source(...) | source(...) |
-| main.rs:179:48:179:48 | n | main.rs:175:18:175:27 | source(...) | main.rs:179:48:179:48 | n | $@ | main.rs:175:18:175:27 | source(...) | source(...) |
-| main.rs:183:83:183:83 | n | main.rs:175:18:175:27 | source(...) | main.rs:183:83:183:83 | n | $@ | main.rs:175:18:175:27 | source(...) | source(...) |
-| main.rs:199:34:199:34 | n | main.rs:195:18:195:27 | source(...) | main.rs:199:34:199:34 | n | $@ | main.rs:195:18:195:27 | source(...) | source(...) |
-| main.rs:203:55:203:55 | n | main.rs:195:18:195:27 | source(...) | main.rs:203:55:203:55 | n | $@ | main.rs:195:18:195:27 | source(...) | source(...) |
-=======
 | main.rs:95:10:95:12 | a.0 | main.rs:94:14:94:22 | source(...) | main.rs:95:10:95:12 | a.0 | $@ | main.rs:94:14:94:22 | source(...) | source(...) |
 | main.rs:110:10:110:12 | a.1 | main.rs:108:21:108:30 | source(...) | main.rs:110:10:110:12 | a.1 | $@ | main.rs:108:21:108:30 | source(...) | source(...) |
 | main.rs:113:10:113:12 | a.0 | main.rs:111:11:111:20 | source(...) | main.rs:113:10:113:12 | a.0 | $@ | main.rs:111:11:111:20 | source(...) | source(...) |
@@ -216,6 +160,9 @@
 | main.rs:228:10:228:20 | ... .unwrap(...) | main.rs:227:19:227:28 | source(...) | main.rs:228:10:228:20 | ... .unwrap(...) | $@ | main.rs:227:19:227:28 | source(...) | source(...) |
 | main.rs:240:35:240:35 | n | main.rs:237:29:237:38 | source(...) | main.rs:240:35:240:35 | n | $@ | main.rs:237:29:237:38 | source(...) | source(...) |
 | main.rs:244:55:244:55 | n | main.rs:237:29:237:38 | source(...) | main.rs:244:55:244:55 | n | $@ | main.rs:237:29:237:38 | source(...) | source(...) |
+| main.rs:258:22:258:22 | n | main.rs:255:16:255:25 | source(...) | main.rs:258:22:258:22 | n | $@ | main.rs:255:16:255:25 | source(...) | source(...) |
+| main.rs:262:29:262:29 | n | main.rs:255:16:255:25 | source(...) | main.rs:262:29:262:29 | n | $@ | main.rs:255:16:255:25 | source(...) | source(...) |
 | main.rs:281:48:281:48 | n | main.rs:277:18:277:27 | source(...) | main.rs:281:48:281:48 | n | $@ | main.rs:277:18:277:27 | source(...) | source(...) |
 | main.rs:285:81:285:81 | n | main.rs:277:18:277:27 | source(...) | main.rs:285:81:285:81 | n | $@ | main.rs:277:18:277:27 | source(...) | source(...) |
->>>>>>> cc4382c7
+| main.rs:301:34:301:34 | n | main.rs:297:18:297:27 | source(...) | main.rs:301:34:301:34 | n | $@ | main.rs:297:18:297:27 | source(...) | source(...) |
+| main.rs:305:53:305:53 | n | main.rs:297:18:297:27 | source(...) | main.rs:305:53:305:53 | n | $@ | main.rs:297:18:297:27 | source(...) | source(...) |