--- conflicted
+++ resolved
@@ -50,15 +50,11 @@
     pub cargo_target: Option<String>,
     pub cargo_features: Vec<String>,
     pub cargo_cfg_overrides: Vec<String>,
-<<<<<<< HEAD
     pub cargo_extra_env: FxHashMap<String, String>,
     pub cargo_extra_args: Vec<String>,
     pub cargo_all_targets: bool,
-    pub verbose: u8,
-=======
     pub logging_flamegraph: Option<PathBuf>,
     pub logging_verbosity: Option<String>,
->>>>>>> bc6ce32a
     pub compression: Compression,
     pub inputs: Vec<PathBuf>,
     pub qltest: bool,
